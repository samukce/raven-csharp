﻿#region License

// Copyright (c) 2014 The Sentry Team and individual contributors.
// All rights reserved.
// 
// Redistribution and use in source and binary forms, with or without modification, are permitted
// provided that the following conditions are met:
// 
//     1. Redistributions of source code must retain the above copyright notice, this list of
//        conditions and the following disclaimer.
// 
//     2. Redistributions in binary form must reproduce the above copyright notice, this list of
//        conditions and the following disclaimer in the documentation and/or other materials
//        provided with the distribution.
// 
//     3. Neither the name of the Sentry nor the names of its contributors may be used to
//        endorse or promote products derived from this software without specific prior written
//        permission.
// 
// THIS SOFTWARE IS PROVIDED BY THE COPYRIGHT HOLDERS AND CONTRIBUTORS "AS IS" AND ANY EXPRESS OR
// IMPLIED WARRANTIES, INCLUDING, BUT NOT LIMITED TO, THE IMPLIED WARRANTIES OF MERCHANTABILITY AND
// FITNESS FOR A PARTICULAR PURPOSE ARE DISCLAIMED. IN NO EVENT SHALL THE COPYRIGHT HOLDER OR
// CONTRIBUTORS BE LIABLE FOR ANY DIRECT, INDIRECT, INCIDENTAL, SPECIAL, EXEMPLARY, OR CONSEQUENTIAL
// DAMAGES (INCLUDING, BUT NOT LIMITED TO, PROCUREMENT OF SUBSTITUTE GOODS OR SERVICES; LOSS OF USE,
// DATA, OR PROFITS; OR BUSINESS INTERRUPTION) HOWEVER CAUSED AND ON ANY THEORY OF LIABILITY,
// WHETHER IN CONTRACT, STRICT LIABILITY, OR TORT (INCLUDING NEGLIGENCE OR OTHERWISE) ARISING IN
// ANY WAY OUT OF THE USE OF THIS SOFTWARE, EVEN IF ADVISED OF THE POSSIBILITY OF SUCH DAMAGE.

#endregion

using System;
using System.Collections.Generic;
using System.Collections.Specialized;
using System.Linq;
using System.Reflection;
using System.Security.Principal;

using Newtonsoft.Json;

namespace SharpRaven.Data
{
    /// <summary>
    /// The Request information is stored in the Http interface. Two arguments are required: url and method.
    /// </summary>
    public class SentryRequest
    {
        /// <summary>
        /// Creates a new <see cref="SentryRequest"/> which may be submitted to Sentry to give context specific
        /// request information for web services.
        /// </summary>
        public SentryRequest()
        {
            
        }


        /// <summary>
        /// Gets or sets the cookies.
        /// </summary>
        /// <value>
        /// The cookies.
        /// </value>
        [JsonProperty(PropertyName = "cookies", NullValueHandling = NullValueHandling.Ignore)]
        public IDictionary<string, string> Cookies { get; set; }

        /// <summary>
        /// The data variable should only contain the request body (not the query string). It can either be a dictionary (for standard HTTP requests) or a raw request body.
        /// </summary>
        /// <value>
        /// The data.
        /// </value>
        [JsonProperty(PropertyName = "data", NullValueHandling = NullValueHandling.Ignore)]
        public object Data { get; set; }

        /// <summary>
        /// The env variable is a compounded dictionary of HTTP headers as well as environment information passed from the webserver.
        /// Sentry will explicitly look for REMOTE_ADDR in env for things which require an IP address.
        /// </summary>
        /// <value>
        /// The environment.
        /// </value>
        [JsonProperty(PropertyName = "env", NullValueHandling = NullValueHandling.Ignore)]
        public IDictionary<string, string> Environment { get; set; }

        /// <summary>
        /// Gets or sets the headers.
        /// </summary>
        /// <value>
        /// The headers.
        /// </value>
        [JsonProperty(PropertyName = "headers", NullValueHandling = NullValueHandling.Ignore)]
        public IDictionary<string, string> Headers { get; set; }

        /// <summary>
        /// Gets or sets the method of the HTTP request.
        /// </summary>
        /// <value>
        /// The method of the HTTP request.
        /// </value>
        [JsonProperty(PropertyName = "method", NullValueHandling = NullValueHandling.Ignore)]
        public string Method { get; set; }

        /// <summary>
        /// Gets or sets the query string.
        /// </summary>
        /// <value>
        /// The query string.
        /// </value>
        [JsonProperty(PropertyName = "query_string", NullValueHandling = NullValueHandling.Ignore)]
        public string QueryString { get; set; }

        /// <summary>
        /// Gets or sets the URL of the HTTP request.
        /// </summary>
        /// <value>
        /// The URL of the HTTP request.
        /// </value>
        [JsonProperty(PropertyName = "url", NullValueHandling = NullValueHandling.Ignore)]
        public string Url { get; set; }
        
        /// <summary>
        /// Gets the request.
        /// </summary>
        /// <returns>
        /// If an HTTP contest is available, an instance of <see cref="SentryRequest"/>, otherwise <c>null</c>.
        /// </returns>
        public static SentryRequest GetRequest(ISentryRequestFactory factory)
        {
<<<<<<< HEAD
            try
            {
                var request = new SentryRequest();
                return HasHttpContext ? request : null;
            }
            catch (Exception exception)
            {
                Console.WriteLine(exception);
            }

            return null;
        }


        /// <summary>
        /// Gets the user.
        /// </summary>
        /// <returns>
        /// If an HTTP context is available, an instance of <see cref="SentryUser"/>, otherwise <c>null</c>.
        /// </returns>
        public SentryUser GetUser()
        {
            if (!HasHttpContext)
                return null;

            return new SentryUser(GetPrincipal())
            {
                IpAddress = GetIpAddress()
            };
        }


        private static IDictionary<string, string> Convert(Func<dynamic, NameObjectCollectionBase> collectionGetter)
        {
            if (!HasHttpContext)
                return null;

            IDictionary<string, string> dictionary = new Dictionary<string, string>();

            try
            {
                var collection = collectionGetter.Invoke(HttpContext);
                var keys = Enumerable.ToArray(collection.AllKeys);

                foreach (object key in keys)
                {
                    if (key == null)
                        continue;

                    string stringKey = key as string ?? key.ToString();

                    // NOTE: Ignore these keys as they just add duplicate information. [asbjornu]
                    if (stringKey.StartsWith("ALL_") || stringKey.StartsWith("HTTP_"))
                        continue;

                    var value = collection[stringKey];
                    string stringValue = value as string;

                    if (stringValue != null)
                    {
                        // Most dictionary values will be strings and go through this path.
                        dictionary.Add(stringKey, stringValue);
                    }
                    else
                    {
                        // HttpCookieCollection is an ugly, evil beast that needs to be treated with a sledgehammer.

                        try
                        {
                            // For whatever stupid reason, HttpCookie.ToString() doesn't return its Value, so we need to dive into the .Value property like this.
                            dictionary.Add(stringKey, value.Value);
                        }
                        catch (Exception exception)
                        {
                            dictionary.Add(stringKey, exception.ToString());
                        }
                    }
                }
            }
            catch (Exception exception)
            {
                Console.WriteLine(exception);
            }

            return dictionary;
        }


        private static void GetHttpContext()
        {
            if (HasHttpContext)
                return;

            try
            {
                var systemWeb = AppDomain.CurrentDomain
                                         .GetAssemblies()
                                         .FirstOrDefault(assembly => assembly.FullName.StartsWith("System.Web,"));

                if (HasHttpContext || systemWeb == null)
                    return;

                var httpContextType = systemWeb.GetExportedTypes()
                                               .FirstOrDefault(type => type.Name == "HttpContext");

                if (HasHttpContext || httpContextType == null)
                    return;

                var currentHttpContextProperty = httpContextType.GetProperty("Current",
                                                                             BindingFlags.Static | BindingFlags.Public);

                if (HasHttpContext || currentHttpContextProperty == null)
                    return;

                HttpContext = currentHttpContextProperty.GetValue(null, null);
            }
            catch (Exception exception)
            {
                Console.WriteLine("An error occurred while retrieving the HTTP context: {0}", exception);
            }
        }


        private static dynamic GetIpAddress()
        {
            try
            {
                return HttpContext.Request.UserHostAddress;
            }
            catch (Exception exception)
            {
                Console.WriteLine(exception);
            }

            return null;
        }


        private static IPrincipal GetPrincipal()
        {
            try
            {
                return HttpContext.User as IPrincipal;
            }
            catch (Exception exception)
            {
                Console.WriteLine(exception);
            }

            return null;
=======
            return factory != null ? factory.Create() : null;
>>>>>>> a973706e
        }
    }
}<|MERGE_RESOLUTION|>--- conflicted
+++ resolved
@@ -126,160 +126,7 @@
         /// </returns>
         public static SentryRequest GetRequest(ISentryRequestFactory factory)
         {
-<<<<<<< HEAD
-            try
-            {
-                var request = new SentryRequest();
-                return HasHttpContext ? request : null;
-            }
-            catch (Exception exception)
-            {
-                Console.WriteLine(exception);
-            }
-
-            return null;
-        }
-
-
-        /// <summary>
-        /// Gets the user.
-        /// </summary>
-        /// <returns>
-        /// If an HTTP context is available, an instance of <see cref="SentryUser"/>, otherwise <c>null</c>.
-        /// </returns>
-        public SentryUser GetUser()
-        {
-            if (!HasHttpContext)
-                return null;
-
-            return new SentryUser(GetPrincipal())
-            {
-                IpAddress = GetIpAddress()
-            };
-        }
-
-
-        private static IDictionary<string, string> Convert(Func<dynamic, NameObjectCollectionBase> collectionGetter)
-        {
-            if (!HasHttpContext)
-                return null;
-
-            IDictionary<string, string> dictionary = new Dictionary<string, string>();
-
-            try
-            {
-                var collection = collectionGetter.Invoke(HttpContext);
-                var keys = Enumerable.ToArray(collection.AllKeys);
-
-                foreach (object key in keys)
-                {
-                    if (key == null)
-                        continue;
-
-                    string stringKey = key as string ?? key.ToString();
-
-                    // NOTE: Ignore these keys as they just add duplicate information. [asbjornu]
-                    if (stringKey.StartsWith("ALL_") || stringKey.StartsWith("HTTP_"))
-                        continue;
-
-                    var value = collection[stringKey];
-                    string stringValue = value as string;
-
-                    if (stringValue != null)
-                    {
-                        // Most dictionary values will be strings and go through this path.
-                        dictionary.Add(stringKey, stringValue);
-                    }
-                    else
-                    {
-                        // HttpCookieCollection is an ugly, evil beast that needs to be treated with a sledgehammer.
-
-                        try
-                        {
-                            // For whatever stupid reason, HttpCookie.ToString() doesn't return its Value, so we need to dive into the .Value property like this.
-                            dictionary.Add(stringKey, value.Value);
-                        }
-                        catch (Exception exception)
-                        {
-                            dictionary.Add(stringKey, exception.ToString());
-                        }
-                    }
-                }
-            }
-            catch (Exception exception)
-            {
-                Console.WriteLine(exception);
-            }
-
-            return dictionary;
-        }
-
-
-        private static void GetHttpContext()
-        {
-            if (HasHttpContext)
-                return;
-
-            try
-            {
-                var systemWeb = AppDomain.CurrentDomain
-                                         .GetAssemblies()
-                                         .FirstOrDefault(assembly => assembly.FullName.StartsWith("System.Web,"));
-
-                if (HasHttpContext || systemWeb == null)
-                    return;
-
-                var httpContextType = systemWeb.GetExportedTypes()
-                                               .FirstOrDefault(type => type.Name == "HttpContext");
-
-                if (HasHttpContext || httpContextType == null)
-                    return;
-
-                var currentHttpContextProperty = httpContextType.GetProperty("Current",
-                                                                             BindingFlags.Static | BindingFlags.Public);
-
-                if (HasHttpContext || currentHttpContextProperty == null)
-                    return;
-
-                HttpContext = currentHttpContextProperty.GetValue(null, null);
-            }
-            catch (Exception exception)
-            {
-                Console.WriteLine("An error occurred while retrieving the HTTP context: {0}", exception);
-            }
-        }
-
-
-        private static dynamic GetIpAddress()
-        {
-            try
-            {
-                return HttpContext.Request.UserHostAddress;
-            }
-            catch (Exception exception)
-            {
-                Console.WriteLine(exception);
-            }
-
-            return null;
-        }
-
-
-        private static IPrincipal GetPrincipal()
-        {
-            try
-            {
-                return HttpContext.User as IPrincipal;
-            }
-            catch (Exception exception)
-            {
-                Console.WriteLine(exception);
-            }
-
-            return null;
-=======
             return factory != null ? factory.Create() : null;
->>>>>>> a973706e
         }
     }
 }