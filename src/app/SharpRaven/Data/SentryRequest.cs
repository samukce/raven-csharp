<<<<<<< HEAD
﻿#region License

// Copyright (c) 2014 The Sentry Team and individual contributors.
// All rights reserved.
// 
// Redistribution and use in source and binary forms, with or without modification, are permitted
// provided that the following conditions are met:
// 
//     1. Redistributions of source code must retain the above copyright notice, this list of
//        conditions and the following disclaimer.
// 
//     2. Redistributions in binary form must reproduce the above copyright notice, this list of
//        conditions and the following disclaimer in the documentation and/or other materials
//        provided with the distribution.
// 
//     3. Neither the name of the Sentry nor the names of its contributors may be used to
//        endorse or promote products derived from this software without specific prior written
//        permission.
// 
// THIS SOFTWARE IS PROVIDED BY THE COPYRIGHT HOLDERS AND CONTRIBUTORS "AS IS" AND ANY EXPRESS OR
// IMPLIED WARRANTIES, INCLUDING, BUT NOT LIMITED TO, THE IMPLIED WARRANTIES OF MERCHANTABILITY AND
// FITNESS FOR A PARTICULAR PURPOSE ARE DISCLAIMED. IN NO EVENT SHALL THE COPYRIGHT HOLDER OR
// CONTRIBUTORS BE LIABLE FOR ANY DIRECT, INDIRECT, INCIDENTAL, SPECIAL, EXEMPLARY, OR CONSEQUENTIAL
// DAMAGES (INCLUDING, BUT NOT LIMITED TO, PROCUREMENT OF SUBSTITUTE GOODS OR SERVICES; LOSS OF USE,
// DATA, OR PROFITS; OR BUSINESS INTERRUPTION) HOWEVER CAUSED AND ON ANY THEORY OF LIABILITY,
// WHETHER IN CONTRACT, STRICT LIABILITY, OR TORT (INCLUDING NEGLIGENCE OR OTHERWISE) ARISING IN
// ANY WAY OUT OF THE USE OF THIS SOFTWARE, EVEN IF ADVISED OF THE POSSIBILITY OF SUCH DAMAGE.

#endregion

using System;
using System.Collections.Generic;
using System.Collections.Specialized;
using System.Linq;
using System.Reflection;
using System.Security.Principal;

using Newtonsoft.Json;

namespace SharpRaven.Data
{
    /// <summary>
    /// The Request information is stored in the Http interface. Two arguments are required: url and method.
    /// </summary>
    public class SentryRequest
    {
        internal SentryRequest()
        {
            // NOTE: We're using dynamic to not require a reference to System.Web.
            GetHttpContext();

            if (!HasHttpContext)
                return;

            Url = HttpContext.Request.Url.ToString();
            Method = HttpContext.Request.HttpMethod;
            Environment = Convert(x => x.Request.ServerVariables);
            Headers = Convert(x => x.Request.Headers);
            Cookies = Convert(x => x.Request.Cookies);
            Data = Convert(x => x.Request.Form);
            QueryString = HttpContext.Request.QueryString.ToString();
        }


        /// <summary>
        /// Gets or sets the cookies.
        /// </summary>
        /// <value>
        /// The cookies.
        /// </value>
        [JsonProperty(PropertyName = "cookies", NullValueHandling = NullValueHandling.Ignore)]
        public IDictionary<string, string> Cookies { get; set; }

        /// <summary>
        /// The data variable should only contain the request body (not the query string). It can either be a dictionary (for standard HTTP requests) or a raw request body.
        /// </summary>
        /// <value>
        /// The data.
        /// </value>
        [JsonProperty(PropertyName = "data", NullValueHandling = NullValueHandling.Ignore)]
        public object Data { get; set; }

        /// <summary>
        /// The env variable is a compounded dictionary of HTTP headers as well as environment information passed from the webserver.
        /// Sentry will explicitly look for REMOTE_ADDR in env for things which require an IP address.
        /// </summary>
        /// <value>
        /// The environment.
        /// </value>
        [JsonProperty(PropertyName = "env", NullValueHandling = NullValueHandling.Ignore)]
        public IDictionary<string, string> Environment { get; set; }

        /// <summary>
        /// Gets or sets the headers.
        /// </summary>
        /// <value>
        /// The headers.
        /// </value>
        [JsonProperty(PropertyName = "headers", NullValueHandling = NullValueHandling.Ignore)]
        public IDictionary<string, string> Headers { get; set; }

        /// <summary>
        /// Gets or sets the method of the HTTP request.
        /// </summary>
        /// <value>
        /// The method of the HTTP request.
        /// </value>
        [JsonProperty(PropertyName = "method", NullValueHandling = NullValueHandling.Ignore)]
        public string Method { get; set; }

        /// <summary>
        /// Gets or sets the query string.
        /// </summary>
        /// <value>
        /// The query string.
        /// </value>
        [JsonProperty(PropertyName = "query_string", NullValueHandling = NullValueHandling.Ignore)]
        public string QueryString { get; set; }

        /// <summary>
        /// Gets or sets the URL of the HTTP request.
        /// </summary>
        /// <value>
        /// The URL of the HTTP request.
        /// </value>
        [JsonProperty(PropertyName = "url", NullValueHandling = NullValueHandling.Ignore)]
        public string Url { get; set; }

        /// <summary>
        /// Gets or sets the HTTP context.
        /// </summary>
        /// <value>
        /// The HTTP context.
        /// </value>
        internal static dynamic HttpContext { get; set; }

        [JsonIgnore]
        private static bool HasHttpContext
        {
            get { return HttpContext != null; }
        }


        /// <summary>
        /// Gets the request.
        /// </summary>
        /// <returns>
        /// If an HTTP contest is available, an instance of <see cref="SentryRequest"/>, otherwise <c>null</c>.
        /// </returns>
        public static SentryRequest GetRequest()
        {
            try
            {
                var request = new SentryRequest();
                return HasHttpContext ? request : null;
            }
            catch (Exception exception)
            {
                Console.WriteLine(exception);
            }

            return null;
        }


        /// <summary>
        /// Gets the user.
        /// </summary>
        /// <returns>
        /// If an HTTP context is available, an instance of <see cref="SentryUser"/>, otherwise <c>null</c>.
        /// </returns>
        public SentryUser GetUser()
        {
            if (!HasHttpContext)
                return null;

            return new SentryUser(GetPrincipal())
            {
                IpAddress = GetIpAddress()
            };
        }


        private static IDictionary<string, string> Convert(Func<dynamic, NameObjectCollectionBase> collectionGetter)
        {
            if (!HasHttpContext)
                return null;

            IDictionary<string, string> dictionary = new Dictionary<string, string>();

            try
            {
                var collection = collectionGetter.Invoke(HttpContext);
                var keys = Enumerable.ToArray(collection.AllKeys);

                foreach (object key in keys)
                {
                    if (key == null)
                        continue;

                    string stringKey = key as string ?? key.ToString();

                    // NOTE: Ignore these keys as they just add duplicate information. [asbjornu]
                    if (stringKey.StartsWith("ALL_") || stringKey.StartsWith("HTTP_"))
                        continue;

                    var value = collection[stringKey];
                    string stringValue = value as string;

                    if (stringValue != null)
                    {
                        // Most dictionary values will be strings and go through this path.
                        dictionary.Add(stringKey, stringValue);
                    }
                    else
                    {
                        // HttpCookieCollection is an ugly, evil beast that needs to be treated with a sledgehammer.

                        try
                        {
                            // For whatever stupid reason, HttpCookie.ToString() doesn't return its Value, so we need to dive into the .Value property like this.
                            dictionary.Add(stringKey, value.Value);
                        }
                        catch (Exception exception)
                        {
                            dictionary.Add(stringKey, exception.ToString());
                        }
                    }
                }
            }
            catch (Exception exception)
            {
                Console.WriteLine(exception);
            }

            return dictionary;
        }


        private static void GetHttpContext()
        {
            if (HasHttpContext)
                return;

            try
            {
                var systemWeb = AppDomain.CurrentDomain
                                         .GetAssemblies()
                                         .FirstOrDefault(assembly => assembly.FullName.StartsWith("System.Web,"));

                if (HasHttpContext || systemWeb == null)
                    return;

                var httpContextType = systemWeb.GetExportedTypes()
                                               .FirstOrDefault(type => type.Name == "HttpContext");

                if (HasHttpContext || httpContextType == null)
                    return;

                var currentHttpContextProperty = httpContextType.GetProperty("Current",
                                                                             BindingFlags.Static | BindingFlags.Public);

                if (HasHttpContext || currentHttpContextProperty == null)
                    return;

                HttpContext = currentHttpContextProperty.GetValue(null, null);
            }
            catch (Exception exception)
            {
                Console.WriteLine("An error occurred while retrieving the HTTP context: {0}", exception);
            }
        }


        private static dynamic GetIpAddress()
        {
            try
            {
                return HttpContext.Request.UserHostAddress;
            }
            catch (Exception exception)
            {
                Console.WriteLine(exception);
            }

            return null;
        }


        private static IPrincipal GetPrincipal()
        {
            try
            {
                return HttpContext.User as IPrincipal;
            }
            catch (Exception exception)
            {
                Console.WriteLine(exception);
            }

            return null;
        }
    }
=======
﻿#region License

// Copyright (c) 2014 The Sentry Team and individual contributors.
// All rights reserved.
// 
// Redistribution and use in source and binary forms, with or without modification, are permitted
// provided that the following conditions are met:
// 
//     1. Redistributions of source code must retain the above copyright notice, this list of
//        conditions and the following disclaimer.
// 
//     2. Redistributions in binary form must reproduce the above copyright notice, this list of
//        conditions and the following disclaimer in the documentation and/or other materials
//        provided with the distribution.
// 
//     3. Neither the name of the Sentry nor the names of its contributors may be used to
//        endorse or promote products derived from this software without specific prior written
//        permission.
// 
// THIS SOFTWARE IS PROVIDED BY THE COPYRIGHT HOLDERS AND CONTRIBUTORS "AS IS" AND ANY EXPRESS OR
// IMPLIED WARRANTIES, INCLUDING, BUT NOT LIMITED TO, THE IMPLIED WARRANTIES OF MERCHANTABILITY AND
// FITNESS FOR A PARTICULAR PURPOSE ARE DISCLAIMED. IN NO EVENT SHALL THE COPYRIGHT HOLDER OR
// CONTRIBUTORS BE LIABLE FOR ANY DIRECT, INDIRECT, INCIDENTAL, SPECIAL, EXEMPLARY, OR CONSEQUENTIAL
// DAMAGES (INCLUDING, BUT NOT LIMITED TO, PROCUREMENT OF SUBSTITUTE GOODS OR SERVICES; LOSS OF USE,
// DATA, OR PROFITS; OR BUSINESS INTERRUPTION) HOWEVER CAUSED AND ON ANY THEORY OF LIABILITY,
// WHETHER IN CONTRACT, STRICT LIABILITY, OR TORT (INCLUDING NEGLIGENCE OR OTHERWISE) ARISING IN
// ANY WAY OUT OF THE USE OF THIS SOFTWARE, EVEN IF ADVISED OF THE POSSIBILITY OF SUCH DAMAGE.

#endregion

using System;
using System.Collections.Generic;
using System.Collections.Specialized;
using System.Linq;
using System.Reflection;
using System.Security.Principal;

using Newtonsoft.Json;

namespace SharpRaven.Data
{
    /// <summary>
    /// The Request information is stored in the Http interface. Two arguments are required: url and method.
    /// </summary>
    public class SentryRequest
    {
        private static PropertyInfo currentHttpContextProperty;
        private readonly dynamic httpContext;


        internal SentryRequest(dynamic httpContext)
        {
            if (httpContext == null)
                throw new ArgumentNullException("httpContext");
            this.httpContext = httpContext;
            Url = this.httpContext.Request.Url.ToString();
            Method = this.httpContext.Request.HttpMethod;
            Environment = Convert(x => x.Request.ServerVariables);
            Headers = Convert(x => x.Request.Headers);
            Cookies = Convert(x => x.Request.Cookies);
            Data = Convert(x => x.Request.Form);
            QueryString = this.httpContext.Request.QueryString.ToString();
        }


        /// <summary>
        /// Gets or sets the cookies.
        /// </summary>
        /// <value>
        /// The cookies.
        /// </value>
        [JsonProperty(PropertyName = "cookies", NullValueHandling = NullValueHandling.Ignore)]
        public IDictionary<string, string> Cookies { get; set; }

        /// <summary>
        /// The data variable should only contain the request body (not the query string). It can either be a dictionary (for standard HTTP requests) or a raw request body.
        /// </summary>
        /// <value>
        /// The data.
        /// </value>
        [JsonProperty(PropertyName = "data", NullValueHandling = NullValueHandling.Ignore)]
        public object Data { get; set; }

        /// <summary>
        /// The env variable is a compounded dictionary of HTTP headers as well as environment information passed from the webserver.
        /// Sentry will explicitly look for REMOTE_ADDR in env for things which require an IP address.
        /// </summary>
        /// <value>
        /// The environment.
        /// </value>
        [JsonProperty(PropertyName = "env", NullValueHandling = NullValueHandling.Ignore)]
        public IDictionary<string, string> Environment { get; set; }

        /// <summary>
        /// Gets or sets the headers.
        /// </summary>
        /// <value>
        /// The headers.
        /// </value>
        [JsonProperty(PropertyName = "headers", NullValueHandling = NullValueHandling.Ignore)]
        public IDictionary<string, string> Headers { get; set; }

        /// <summary>
        /// Gets or sets the method of the HTTP request.
        /// </summary>
        /// <value>
        /// The method of the HTTP request.
        /// </value>
        [JsonProperty(PropertyName = "method", NullValueHandling = NullValueHandling.Ignore)]
        public string Method { get; set; }

        /// <summary>
        /// Gets or sets the query string.
        /// </summary>
        /// <value>
        /// The query string.
        /// </value>
        [JsonProperty(PropertyName = "query_string", NullValueHandling = NullValueHandling.Ignore)]
        public string QueryString { get; set; }

        /// <summary>
        /// Gets or sets the URL of the HTTP request.
        /// </summary>
        /// <value>
        /// The URL of the HTTP request.
        /// </value>
        [JsonProperty(PropertyName = "url", NullValueHandling = NullValueHandling.Ignore)]
        public string Url { get; set; }


        /// <summary>
        /// Gets the request.
        /// </summary>
        /// <returns>
        /// If an HTTP contest is available, an instance of <see cref="SentryRequest"/>, otherwise <c>null</c>.
        /// </returns>
        public static SentryRequest GetRequest()
        {
            try
            {
                var httpContext = GetHttpContext();
                return httpContext != null ? new SentryRequest(httpContext) : null;
            }
            catch (Exception exception)
            {
                Console.WriteLine(exception);
            }

            return null;
        }


        /// <summary>
        /// Gets the user.
        /// </summary>
        /// <returns>
        /// If an HTTP context is available, an instance of <see cref="SentryUser"/>, otherwise <c>null</c>.
        /// </returns>
        public SentryUser GetUser()
        {
            return new SentryUser(GetPrincipal())
            {
                IpAddress = GetIpAddress()
            };
        }


        private IDictionary<string, string> Convert(Func<dynamic, NameObjectCollectionBase> collectionGetter)
        {
            IDictionary<string, string> dictionary = new Dictionary<string, string>();

            try
            {
                var collection = collectionGetter.Invoke(httpContext);
                var keys = Enumerable.ToArray(collection.AllKeys);

                foreach (object key in keys)
                {
                    if (key == null)
                        continue;

                    string stringKey = key as string ?? key.ToString();

                    // NOTE: Ignore these keys as they just add duplicate information. [asbjornu]
                    if (stringKey.StartsWith("ALL_") || stringKey.StartsWith("HTTP_"))
                        continue;

                    var value = collection[stringKey];
                    string stringValue = value as string;

                    if (stringValue != null)
                    {
                        // Most dictionary values will be strings and go through this path.
                        dictionary.Add(stringKey, stringValue);
                    }
                    else
                    {
                        // HttpCookieCollection is an ugly, evil beast that needs to be treated with a sledgehammer.

                        try
                        {
                            // For whatever stupid reason, HttpCookie.ToString() doesn't return its Value, so we need to dive into the .Value property like this.
                            dictionary.Add(stringKey, value.Value);
                        }
                        catch (Exception exception)
                        {
                            dictionary.Add(stringKey, exception.ToString());
                        }
                    }
                }
            }
            catch (Exception exception)
            {
                Console.WriteLine(exception);
            }

            return dictionary;
        }


        private static PropertyInfo GetHttpContextCurrentProperty()
        {
            var systemWeb = AppDomain.CurrentDomain
                                     .GetAssemblies()
                                     .FirstOrDefault(assembly => assembly.FullName.StartsWith("System.Web,"));

            if (systemWeb == null)
                return null;

            var httpContextType = systemWeb.GetExportedTypes()
                                           .FirstOrDefault(type => type.Name == "HttpContext");

            if (httpContextType == null)
                return null;

            return httpContextType.GetProperty("Current", BindingFlags.Static | BindingFlags.Public);
        }


        private static dynamic GetHttpContext()
        {
            try
            {
                if (currentHttpContextProperty == null)
                    currentHttpContextProperty = GetHttpContextCurrentProperty();
                
                if (currentHttpContextProperty != null)
                    return currentHttpContextProperty.GetValue(null, null);
            }
            catch (Exception exception)
            {
                Console.WriteLine("An error occurred while retrieving the HTTP context: {0}", exception);
            }

            return null;
        }


        private dynamic GetIpAddress()
        {
            try
            {
                return this.httpContext.Request.UserHostAddress;
            }
            catch (Exception exception)
            {
                Console.WriteLine(exception);
            }

            return null;
        }


        private IPrincipal GetPrincipal()
        {
            try
            {
                return this.httpContext.User as IPrincipal;
            }
            catch (Exception exception)
            {
                Console.WriteLine(exception);
            }

            return null;
        }
    }
>>>>>>> 53312644
}<|MERGE_RESOLUTION|>--- conflicted
+++ resolved
@@ -1,5 +1,4 @@
-<<<<<<< HEAD
-﻿#region License
+#region License
 
 // Copyright (c) 2014 The Sentry Team and individual contributors.
 // All rights reserved.
@@ -45,21 +44,22 @@
     /// </summary>
     public class SentryRequest
     {
-        internal SentryRequest()
-        {
-            // NOTE: We're using dynamic to not require a reference to System.Web.
-            GetHttpContext();
-
-            if (!HasHttpContext)
-                return;
-
-            Url = HttpContext.Request.Url.ToString();
-            Method = HttpContext.Request.HttpMethod;
+        private static PropertyInfo currentHttpContextProperty;
+        private readonly dynamic httpContext;
+
+
+        internal SentryRequest(dynamic httpContext)
+        {
+            if (httpContext == null)
+                throw new ArgumentNullException("httpContext");
+            this.httpContext = httpContext;
+            Url = this.httpContext.Request.Url.ToString();
+            Method = this.httpContext.Request.HttpMethod;
             Environment = Convert(x => x.Request.ServerVariables);
             Headers = Convert(x => x.Request.Headers);
             Cookies = Convert(x => x.Request.Cookies);
             Data = Convert(x => x.Request.Form);
-            QueryString = HttpContext.Request.QueryString.ToString();
+            QueryString = this.httpContext.Request.QueryString.ToString();
         }
 
 
@@ -126,20 +126,6 @@
         /// </value>
         [JsonProperty(PropertyName = "url", NullValueHandling = NullValueHandling.Ignore)]
         public string Url { get; set; }
-
-        /// <summary>
-        /// Gets or sets the HTTP context.
-        /// </summary>
-        /// <value>
-        /// The HTTP context.
-        /// </value>
-        internal static dynamic HttpContext { get; set; }
-
-        [JsonIgnore]
-        private static bool HasHttpContext
-        {
-            get { return HttpContext != null; }
-        }
 
 
         /// <summary>
@@ -152,8 +138,8 @@
         {
             try
             {
-                var request = new SentryRequest();
-                return HasHttpContext ? request : null;
+                var httpContext = GetHttpContext();
+                return httpContext != null ? new SentryRequest(httpContext) : null;
             }
             catch (Exception exception)
             {
@@ -172,9 +158,6 @@
         /// </returns>
         public SentryUser GetUser()
         {
-            if (!HasHttpContext)
-                return null;
-
             return new SentryUser(GetPrincipal())
             {
                 IpAddress = GetIpAddress()
@@ -182,16 +165,13 @@
         }
 
 
-        private static IDictionary<string, string> Convert(Func<dynamic, NameObjectCollectionBase> collectionGetter)
-        {
-            if (!HasHttpContext)
-                return null;
-
+        private IDictionary<string, string> Convert(Func<dynamic, NameObjectCollectionBase> collectionGetter)
+        {
             IDictionary<string, string> dictionary = new Dictionary<string, string>();
 
             try
             {
-                var collection = collectionGetter.Invoke(HttpContext);
+                var collection = collectionGetter.Invoke(httpContext);
                 var keys = Enumerable.ToArray(collection.AllKeys);
 
                 foreach (object key in keys)
@@ -238,291 +218,6 @@
         }
 
 
-        private static void GetHttpContext()
-        {
-            if (HasHttpContext)
-                return;
-
-            try
-            {
-                var systemWeb = AppDomain.CurrentDomain
-                                         .GetAssemblies()
-                                         .FirstOrDefault(assembly => assembly.FullName.StartsWith("System.Web,"));
-
-                if (HasHttpContext || systemWeb == null)
-                    return;
-
-                var httpContextType = systemWeb.GetExportedTypes()
-                                               .FirstOrDefault(type => type.Name == "HttpContext");
-
-                if (HasHttpContext || httpContextType == null)
-                    return;
-
-                var currentHttpContextProperty = httpContextType.GetProperty("Current",
-                                                                             BindingFlags.Static | BindingFlags.Public);
-
-                if (HasHttpContext || currentHttpContextProperty == null)
-                    return;
-
-                HttpContext = currentHttpContextProperty.GetValue(null, null);
-            }
-            catch (Exception exception)
-            {
-                Console.WriteLine("An error occurred while retrieving the HTTP context: {0}", exception);
-            }
-        }
-
-
-        private static dynamic GetIpAddress()
-        {
-            try
-            {
-                return HttpContext.Request.UserHostAddress;
-            }
-            catch (Exception exception)
-            {
-                Console.WriteLine(exception);
-            }
-
-            return null;
-        }
-
-
-        private static IPrincipal GetPrincipal()
-        {
-            try
-            {
-                return HttpContext.User as IPrincipal;
-            }
-            catch (Exception exception)
-            {
-                Console.WriteLine(exception);
-            }
-
-            return null;
-        }
-    }
-=======
-﻿#region License
-
-// Copyright (c) 2014 The Sentry Team and individual contributors.
-// All rights reserved.
-// 
-// Redistribution and use in source and binary forms, with or without modification, are permitted
-// provided that the following conditions are met:
-// 
-//     1. Redistributions of source code must retain the above copyright notice, this list of
-//        conditions and the following disclaimer.
-// 
-//     2. Redistributions in binary form must reproduce the above copyright notice, this list of
-//        conditions and the following disclaimer in the documentation and/or other materials
-//        provided with the distribution.
-// 
-//     3. Neither the name of the Sentry nor the names of its contributors may be used to
-//        endorse or promote products derived from this software without specific prior written
-//        permission.
-// 
-// THIS SOFTWARE IS PROVIDED BY THE COPYRIGHT HOLDERS AND CONTRIBUTORS "AS IS" AND ANY EXPRESS OR
-// IMPLIED WARRANTIES, INCLUDING, BUT NOT LIMITED TO, THE IMPLIED WARRANTIES OF MERCHANTABILITY AND
-// FITNESS FOR A PARTICULAR PURPOSE ARE DISCLAIMED. IN NO EVENT SHALL THE COPYRIGHT HOLDER OR
-// CONTRIBUTORS BE LIABLE FOR ANY DIRECT, INDIRECT, INCIDENTAL, SPECIAL, EXEMPLARY, OR CONSEQUENTIAL
-// DAMAGES (INCLUDING, BUT NOT LIMITED TO, PROCUREMENT OF SUBSTITUTE GOODS OR SERVICES; LOSS OF USE,
-// DATA, OR PROFITS; OR BUSINESS INTERRUPTION) HOWEVER CAUSED AND ON ANY THEORY OF LIABILITY,
-// WHETHER IN CONTRACT, STRICT LIABILITY, OR TORT (INCLUDING NEGLIGENCE OR OTHERWISE) ARISING IN
-// ANY WAY OUT OF THE USE OF THIS SOFTWARE, EVEN IF ADVISED OF THE POSSIBILITY OF SUCH DAMAGE.
-
-#endregion
-
-using System;
-using System.Collections.Generic;
-using System.Collections.Specialized;
-using System.Linq;
-using System.Reflection;
-using System.Security.Principal;
-
-using Newtonsoft.Json;
-
-namespace SharpRaven.Data
-{
-    /// <summary>
-    /// The Request information is stored in the Http interface. Two arguments are required: url and method.
-    /// </summary>
-    public class SentryRequest
-    {
-        private static PropertyInfo currentHttpContextProperty;
-        private readonly dynamic httpContext;
-
-
-        internal SentryRequest(dynamic httpContext)
-        {
-            if (httpContext == null)
-                throw new ArgumentNullException("httpContext");
-            this.httpContext = httpContext;
-            Url = this.httpContext.Request.Url.ToString();
-            Method = this.httpContext.Request.HttpMethod;
-            Environment = Convert(x => x.Request.ServerVariables);
-            Headers = Convert(x => x.Request.Headers);
-            Cookies = Convert(x => x.Request.Cookies);
-            Data = Convert(x => x.Request.Form);
-            QueryString = this.httpContext.Request.QueryString.ToString();
-        }
-
-
-        /// <summary>
-        /// Gets or sets the cookies.
-        /// </summary>
-        /// <value>
-        /// The cookies.
-        /// </value>
-        [JsonProperty(PropertyName = "cookies", NullValueHandling = NullValueHandling.Ignore)]
-        public IDictionary<string, string> Cookies { get; set; }
-
-        /// <summary>
-        /// The data variable should only contain the request body (not the query string). It can either be a dictionary (for standard HTTP requests) or a raw request body.
-        /// </summary>
-        /// <value>
-        /// The data.
-        /// </value>
-        [JsonProperty(PropertyName = "data", NullValueHandling = NullValueHandling.Ignore)]
-        public object Data { get; set; }
-
-        /// <summary>
-        /// The env variable is a compounded dictionary of HTTP headers as well as environment information passed from the webserver.
-        /// Sentry will explicitly look for REMOTE_ADDR in env for things which require an IP address.
-        /// </summary>
-        /// <value>
-        /// The environment.
-        /// </value>
-        [JsonProperty(PropertyName = "env", NullValueHandling = NullValueHandling.Ignore)]
-        public IDictionary<string, string> Environment { get; set; }
-
-        /// <summary>
-        /// Gets or sets the headers.
-        /// </summary>
-        /// <value>
-        /// The headers.
-        /// </value>
-        [JsonProperty(PropertyName = "headers", NullValueHandling = NullValueHandling.Ignore)]
-        public IDictionary<string, string> Headers { get; set; }
-
-        /// <summary>
-        /// Gets or sets the method of the HTTP request.
-        /// </summary>
-        /// <value>
-        /// The method of the HTTP request.
-        /// </value>
-        [JsonProperty(PropertyName = "method", NullValueHandling = NullValueHandling.Ignore)]
-        public string Method { get; set; }
-
-        /// <summary>
-        /// Gets or sets the query string.
-        /// </summary>
-        /// <value>
-        /// The query string.
-        /// </value>
-        [JsonProperty(PropertyName = "query_string", NullValueHandling = NullValueHandling.Ignore)]
-        public string QueryString { get; set; }
-
-        /// <summary>
-        /// Gets or sets the URL of the HTTP request.
-        /// </summary>
-        /// <value>
-        /// The URL of the HTTP request.
-        /// </value>
-        [JsonProperty(PropertyName = "url", NullValueHandling = NullValueHandling.Ignore)]
-        public string Url { get; set; }
-
-
-        /// <summary>
-        /// Gets the request.
-        /// </summary>
-        /// <returns>
-        /// If an HTTP contest is available, an instance of <see cref="SentryRequest"/>, otherwise <c>null</c>.
-        /// </returns>
-        public static SentryRequest GetRequest()
-        {
-            try
-            {
-                var httpContext = GetHttpContext();
-                return httpContext != null ? new SentryRequest(httpContext) : null;
-            }
-            catch (Exception exception)
-            {
-                Console.WriteLine(exception);
-            }
-
-            return null;
-        }
-
-
-        /// <summary>
-        /// Gets the user.
-        /// </summary>
-        /// <returns>
-        /// If an HTTP context is available, an instance of <see cref="SentryUser"/>, otherwise <c>null</c>.
-        /// </returns>
-        public SentryUser GetUser()
-        {
-            return new SentryUser(GetPrincipal())
-            {
-                IpAddress = GetIpAddress()
-            };
-        }
-
-
-        private IDictionary<string, string> Convert(Func<dynamic, NameObjectCollectionBase> collectionGetter)
-        {
-            IDictionary<string, string> dictionary = new Dictionary<string, string>();
-
-            try
-            {
-                var collection = collectionGetter.Invoke(httpContext);
-                var keys = Enumerable.ToArray(collection.AllKeys);
-
-                foreach (object key in keys)
-                {
-                    if (key == null)
-                        continue;
-
-                    string stringKey = key as string ?? key.ToString();
-
-                    // NOTE: Ignore these keys as they just add duplicate information. [asbjornu]
-                    if (stringKey.StartsWith("ALL_") || stringKey.StartsWith("HTTP_"))
-                        continue;
-
-                    var value = collection[stringKey];
-                    string stringValue = value as string;
-
-                    if (stringValue != null)
-                    {
-                        // Most dictionary values will be strings and go through this path.
-                        dictionary.Add(stringKey, stringValue);
-                    }
-                    else
-                    {
-                        // HttpCookieCollection is an ugly, evil beast that needs to be treated with a sledgehammer.
-
-                        try
-                        {
-                            // For whatever stupid reason, HttpCookie.ToString() doesn't return its Value, so we need to dive into the .Value property like this.
-                            dictionary.Add(stringKey, value.Value);
-                        }
-                        catch (Exception exception)
-                        {
-                            dictionary.Add(stringKey, exception.ToString());
-                        }
-                    }
-                }
-            }
-            catch (Exception exception)
-            {
-                Console.WriteLine(exception);
-            }
-
-            return dictionary;
-        }
-
-
         private static PropertyInfo GetHttpContextCurrentProperty()
         {
             var systemWeb = AppDomain.CurrentDomain
@@ -590,5 +285,4 @@
             return null;
         }
     }
->>>>>>> 53312644
 }