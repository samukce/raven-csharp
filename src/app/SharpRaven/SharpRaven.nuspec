--- conflicted
+++ resolved
@@ -19,10 +19,6 @@
         </dependencies>
     </metadata>
     <files>
-<<<<<<< HEAD
-        <file src="bin\Release\SharpRaven.*" target="lib\net40" />
-=======
         <file src="bin\Release\**\SharpRaven.*" target="lib" />
->>>>>>> 0d68863a
     </files>
 </package>