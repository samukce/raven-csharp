--- conflicted
+++ resolved
@@ -1,4 +1,3 @@
-<<<<<<< HEAD
 ﻿<?xml version="1.0" encoding="utf-8"?>
 <Project ToolsVersion="4.0" DefaultTargets="Build" xmlns="http://schemas.microsoft.com/developer/msbuild/2003">
   <PropertyGroup>
@@ -120,122 +119,4 @@
     </PropertyGroup>
     <Error Condition="!Exists('..\..\packages\GitVersionTask.1.3.3\Build\GitVersionTask.targets')" Text="$([System.String]::Format('$(ErrorText)', '..\..\packages\GitVersionTask.1.3.3\Build\GitVersionTask.targets'))" />
   </Target>
-=======
-﻿<?xml version="1.0" encoding="utf-8"?>
-<Project ToolsVersion="4.0" DefaultTargets="Build" xmlns="http://schemas.microsoft.com/developer/msbuild/2003">
-  <PropertyGroup>
-    <Configuration Condition=" '$(Configuration)' == '' ">Release 4.5</Configuration>
-    <Platform Condition=" '$(Platform)' == '' ">AnyCPU</Platform>
-    <ProductVersion>8.0.30703</ProductVersion>
-    <SchemaVersion>2.0</SchemaVersion>
-    <ProjectGuid>{CC80A2E1-AE39-44DE-8DA3-4EEF42F90FB1}</ProjectGuid>
-    <OutputType>Library</OutputType>
-    <AppDesignerFolder>Properties</AppDesignerFolder>
-    <RootNamespace>SharpRaven</RootNamespace>
-    <AssemblyName>SharpRaven</AssemblyName>
-    <TargetFrameworkVersion>v4.5</TargetFrameworkVersion>
-    <FileAlignment>512</FileAlignment>
-    <SolutionDir Condition="$(SolutionDir) == '' Or $(SolutionDir) == '*Undefined*'">..\</SolutionDir>
-    <RestorePackages>true</RestorePackages>
-    <TargetFrameworkProfile />
-    <NuGetPackageImportStamp>4140b34f</NuGetPackageImportStamp>
-  </PropertyGroup>
-  <PropertyGroup Condition=" '$(Configuration)|$(Platform)' == 'Debug 4.0|AnyCPU' ">
-    <DebugSymbols>true</DebugSymbols>
-    <DebugType>full</DebugType>
-    <Optimize>false</Optimize>
-    <OutputPath>bin\Debug\net40\</OutputPath>
-    <DefineConstants>TRACE;DEBUG;net40</DefineConstants>
-    <ErrorReport>prompt</ErrorReport>
-    <WarningLevel>4</WarningLevel>
-    <DocumentationFile>bin\Debug\net40\SharpRaven.xml</DocumentationFile>
-    <Prefer32Bit>false</Prefer32Bit>
-    <TargetFrameworkVersion>v4.0</TargetFrameworkVersion>
-  </PropertyGroup>
-  <PropertyGroup Condition=" '$(Configuration)|$(Platform)' == 'Release 4.0|AnyCPU' ">
-    <DebugType>pdbonly</DebugType>
-    <Optimize>true</Optimize>
-    <OutputPath>bin\Release\net40\</OutputPath>
-    <DefineConstants>TRACE;net40</DefineConstants>
-    <ErrorReport>prompt</ErrorReport>
-    <WarningLevel>4</WarningLevel>
-    <DocumentationFile>bin\Release\net40\SharpRaven.xml</DocumentationFile>
-    <Prefer32Bit>false</Prefer32Bit>
-    <TargetFrameworkVersion>v4.0</TargetFrameworkVersion>
-  </PropertyGroup>
-  <PropertyGroup Condition="'$(Configuration)|$(Platform)' == 'Debug 4.5|AnyCPU'">
-    <DebugSymbols>true</DebugSymbols>
-    <OutputPath>bin\Debug\net45\</OutputPath>
-    <DefineConstants>DEBUG;TRACE</DefineConstants>
-    <DocumentationFile>bin\Debug\net45\SharpRaven.xml</DocumentationFile>
-    <DebugType>full</DebugType>
-    <PlatformTarget>AnyCPU</PlatformTarget>
-    <ErrorReport>prompt</ErrorReport>
-    <CodeAnalysisRuleSet>MinimumRecommendedRules.ruleset</CodeAnalysisRuleSet>
-    <Prefer32Bit>false</Prefer32Bit>
-    <TargetFrameworkVersion>v4.5</TargetFrameworkVersion>
-  </PropertyGroup>
-  <PropertyGroup Condition="'$(Configuration)|$(Platform)' == 'Release 4.5|AnyCPU'">
-    <OutputPath>bin\Release\net45\</OutputPath>
-    <DefineConstants>TRACE</DefineConstants>
-    <DocumentationFile>bin\Release\net45\SharpRaven.xml</DocumentationFile>
-    <Optimize>true</Optimize>
-    <DebugType>pdbonly</DebugType>
-    <PlatformTarget>AnyCPU</PlatformTarget>
-    <ErrorReport>prompt</ErrorReport>
-    <CodeAnalysisRuleSet>MinimumRecommendedRules.ruleset</CodeAnalysisRuleSet>
-    <Prefer32Bit>false</Prefer32Bit>
-    <TargetFrameworkVersion>v4.5</TargetFrameworkVersion>
-  </PropertyGroup>
-  <ItemGroup>
-    <Reference Include="Microsoft.CSharp" />
-    <Reference Include="Newtonsoft.Json, Version=6.0.0.0, Culture=neutral, PublicKeyToken=30ad4fe6b2a6aeed, processorArchitecture=MSIL">
-      <SpecificVersion>False</SpecificVersion>
-      <HintPath>..\..\packages\Newtonsoft.Json.6.0.6\lib\net40\Newtonsoft.Json.dll</HintPath>
-    </Reference>
-    <Reference Include="System" />
-    <Reference Include="System.Net.Http" Condition="$(Configuration) == 'Release 4.5' Or $(Configuration) == 'Debug 4.5'" />
-  </ItemGroup>
-  <ItemGroup>
-    <Compile Include="Data\JsonPacketFactory.cs" />
-    <Compile Include="Data\ErrorLevel.cs" />
-    <Compile Include="Data\ExceptionFrame.cs" />
-    <Compile Include="Data\IJsonPacketFactory.cs" />
-    <Compile Include="Data\SentryMessage.cs" />
-    <Compile Include="Data\SentryException.cs" />
-    <Compile Include="Data\SentryRequest.cs" />
-    <Compile Include="Data\SentryStacktrace.cs" />
-    <Compile Include="Data\SentryUser.cs" />
-    <Compile Include="Dsn.cs" />
-    <Compile Include="Data\JsonPacket.cs" />
-    <Compile Include="IRavenClient.cs" />
-    <Compile Include="Logging\Filters\CreditCardFilter.cs" />
-    <Compile Include="Logging\Filters\PhoneNumberFilter.cs" />
-    <Compile Include="Logging\Filters\SocialSecurityFilter.cs" />
-    <Compile Include="Logging\IFilter.cs" />
-    <Compile Include="Logging\IScrubber.cs" />
-    <Compile Include="Logging\LogScrubber.cs" />
-    <Compile Include="Properties\AssemblyInfo.cs" />
-    <Compile Include="RavenClient.cs" />
-    <Compile Include="Serialization\ErrorLevelConverter.cs" />
-    <Compile Include="Utilities\GzipUtil.cs" />
-    <Compile Include="Utilities\PacketBuilder.cs" />
-    <Compile Include="Utilities\SystemUtil.cs" />
-  </ItemGroup>
-  <ItemGroup>
-    <None Include="packages.config" />
-    <None Include="SharpRaven.nuspec">
-      <SubType>Designer</SubType>
-    </None>
-  </ItemGroup>
-  <Import Project="$(MSBuildToolsPath)\Microsoft.CSharp.targets" />
-  <Import Project="$(SolutionDir)\.nuget\NuGet.targets" Condition="Exists('$(SolutionDir)\.nuget\NuGet.targets')" />
-  <Import Project="..\..\packages\GitVersionTask.1.3.3\Build\GitVersionTask.targets" Condition="Exists('..\..\packages\GitVersionTask.1.3.3\Build\GitVersionTask.targets')" />
-  <Target Name="EnsureNuGetPackageBuildImports" BeforeTargets="PrepareForBuild">
-    <PropertyGroup>
-      <ErrorText>This project references NuGet package(s) that are missing on this computer. Enable NuGet Package Restore to download them.  For more information, see http://go.microsoft.com/fwlink/?LinkID=322105. The missing file is {0}.</ErrorText>
-    </PropertyGroup>
-    <Error Condition="!Exists('..\..\packages\GitVersionTask.1.3.3\Build\GitVersionTask.targets')" Text="$([System.String]::Format('$(ErrorText)', '..\..\packages\GitVersionTask.1.3.3\Build\GitVersionTask.targets'))" />
-  </Target>
->>>>>>> 943d852d
 </Project>