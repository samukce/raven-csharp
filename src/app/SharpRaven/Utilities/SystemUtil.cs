--- conflicted
+++ resolved
@@ -48,16 +48,10 @@
         public static IDictionary<string, string> GetModules()
         {
             var assemblies = AppDomain.CurrentDomain
-<<<<<<< HEAD
-                .GetAssemblies()
-                .Select(a => a.GetName())
-                .OrderBy(a => a.Name);
-=======
                                       .GetAssemblies()
                                       .Where(q => !q.IsDynamic)
                                       .Select(a => a.GetName())
                                       .OrderBy(a => a.Name);
->>>>>>> a6d9d4e8
 
             var dictionary = new Dictionary<string, string>();
 
