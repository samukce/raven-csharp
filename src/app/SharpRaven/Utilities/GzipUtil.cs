--- conflicted
+++ resolved
@@ -1,4 +1,3 @@
-<<<<<<< HEAD
 ﻿#region License
 
 // Copyright (c) 2014 The Sentry Team and individual contributors.
@@ -72,61 +71,4 @@
         }
 #endif
     }
-=======
-﻿#region License
-
-// Copyright (c) 2014 The Sentry Team and individual contributors.
-// All rights reserved.
-// 
-// Redistribution and use in source and binary forms, with or without modification, are permitted
-// provided that the following conditions are met:
-// 
-//     1. Redistributions of source code must retain the above copyright notice, this list of
-//        conditions and the following disclaimer.
-// 
-//     2. Redistributions in binary form must reproduce the above copyright notice, this list of
-//        conditions and the following disclaimer in the documentation and/or other materials
-//        provided with the distribution.
-// 
-//     3. Neither the name of the Sentry nor the names of its contributors may be used to
-//        endorse or promote products derived from this software without specific prior written
-//        permission.
-// 
-// THIS SOFTWARE IS PROVIDED BY THE COPYRIGHT HOLDERS AND CONTRIBUTORS "AS IS" AND ANY EXPRESS OR
-// IMPLIED WARRANTIES, INCLUDING, BUT NOT LIMITED TO, THE IMPLIED WARRANTIES OF MERCHANTABILITY AND
-// FITNESS FOR A PARTICULAR PURPOSE ARE DISCLAIMED. IN NO EVENT SHALL THE COPYRIGHT HOLDER OR
-// CONTRIBUTORS BE LIABLE FOR ANY DIRECT, INDIRECT, INCIDENTAL, SPECIAL, EXEMPLARY, OR CONSEQUENTIAL
-// DAMAGES (INCLUDING, BUT NOT LIMITED TO, PROCUREMENT OF SUBSTITUTE GOODS OR SERVICES; LOSS OF USE,
-// DATA, OR PROFITS; OR BUSINESS INTERRUPTION) HOWEVER CAUSED AND ON ANY THEORY OF LIABILITY,
-// WHETHER IN CONTRACT, STRICT LIABILITY, OR TORT (INCLUDING NEGLIGENCE OR OTHERWISE) ARISING IN
-// ANY WAY OUT OF THE USE OF THIS SOFTWARE, EVEN IF ADVISED OF THE POSSIBILITY OF SUCH DAMAGE.
-
-#endregion
-
-using System.IO;
-using System.IO.Compression;
-using System.Text;
-
-namespace SharpRaven.Utilities
-{
-    /// <summary>
-    /// GZip Utilities.
-    /// </summary>
-    internal class GzipUtil
-    {
-        /// <summary>
-        /// Compress a JSON string with base-64 encoded gzip compressed string.
-        /// </summary>
-        /// <param name="json">The JSON to write.</param>
-        /// <param name="stream">The stream.</param>
-        public static void Write(string json, Stream stream)
-        {
-            // Encode into data byte-stream with UTF8.
-            byte[] data = Encoding.UTF8.GetBytes(json);
-
-            using (GZipStream gzip = new GZipStream(stream, CompressionMode.Compress))
-                gzip.Write(data, 0, data.Length);
-        }
-    }
->>>>>>> 943d852d
 }