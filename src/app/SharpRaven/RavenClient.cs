--- conflicted
+++ resolved
@@ -1,5 +1,4 @@
-<<<<<<< HEAD
-﻿#region License
+#region License
 
 // Copyright (c) 2014 The Sentry Team and individual contributors.
 // All rights reserved.
@@ -49,6 +48,8 @@
     {
         private readonly Dsn currentDsn;
         private readonly IJsonPacketFactory jsonPacketFactory;
+        private readonly ISentryRequestFactory sentryRequestFactory;
+        private readonly ISentryUserFactory sentryUserFactory;
 
 
         /// <summary>
@@ -56,8 +57,13 @@
         /// </summary>
         /// <param name="dsn">The Data Source Name in Sentry.</param>
         /// <param name="jsonPacketFactory">The optional factory that will be used to create the <see cref="JsonPacket" /> that will be sent to Sentry.</param>
-        public RavenClient(string dsn, IJsonPacketFactory jsonPacketFactory = null)
-            : this(new Dsn(dsn), jsonPacketFactory)
+        /// <param name="sentryRequestFactory">The optional factory that will be used to create the <see cref="SentryRequest"/> that will be sent to Sentry.</param>
+        /// <param name="sentryUserFactory">The optional factory that will be used to create the <see cref="SentryUser"/> that will be sent to Sentry.</param>
+        public RavenClient(string dsn,
+                           IJsonPacketFactory jsonPacketFactory = null,
+                           ISentryRequestFactory sentryRequestFactory = null,
+                           ISentryUserFactory sentryUserFactory = null)
+            : this(new Dsn(dsn), jsonPacketFactory, sentryRequestFactory, sentryUserFactory)
         {
         }
 
@@ -67,14 +73,21 @@
         /// </summary>
         /// <param name="dsn">The Data Source Name in Sentry.</param>
         /// <param name="jsonPacketFactory">The optional factory that will be used to create the <see cref="JsonPacket" /> that will be sent to Sentry.</param>
+        /// <param name="sentryRequestFactory">The optional factory that will be used to create the <see cref="SentryRequest"/> that will be sent to Sentry.</param>
+        /// <param name="sentryUserFactory">The optional factory that will be used to create the <see cref="SentryUser"/> that will be sent to Sentry.</param>
         /// <exception cref="System.ArgumentNullException">dsn</exception>
-        public RavenClient(Dsn dsn, IJsonPacketFactory jsonPacketFactory = null)
+        public RavenClient(Dsn dsn,
+                           IJsonPacketFactory jsonPacketFactory = null,
+                           ISentryRequestFactory sentryRequestFactory = null,
+                           ISentryUserFactory sentryUserFactory = null)
         {
             if (dsn == null)
                 throw new ArgumentNullException("dsn");
 
             this.currentDsn = dsn;
             this.jsonPacketFactory = jsonPacketFactory ?? new JsonPacketFactory();
+            this.sentryRequestFactory = sentryRequestFactory ?? new SentryRequestFactory();
+            this.sentryUserFactory = sentryUserFactory ?? new SentryUserFactory();
 
             Logger = "root";
             Timeout = TimeSpan.FromSeconds(5);
@@ -94,26 +107,6 @@
         {
             get { return this.currentDsn; }
         }
-
-        /// <summary>
-        /// Interface for providing a 'log scrubber' that removes 
-        /// sensitive information from exceptions sent to sentry.
-        /// </summary>
-        public IScrubber LogScrubber { get; set; }
-
-        /// <summary>
-        /// The name of the logger. The default logger name is "root".
-        /// </summary>
-        public string Logger { get; set; }
-
-        /// <summary>
-        /// Gets or sets the timeout value in milliseconds for the HTTP communication with Sentry.
-        /// </summary>
-        /// <value>
-        /// The number of milliseconds to wait before the request times out. The default is 5,000 milliseconds (5 seconds).
-        /// </value>
-        public TimeSpan Timeout { get; set; }
-
 
         /// <summary>
         /// Gets or sets the <see cref="Action"/> to execute if an error occurs when executing
@@ -125,13 +118,57 @@
         /// </value>
         public Action<Exception> ErrorOnCapture { get; set; }
 
+        /// <summary>
+        /// Interface for providing a 'log scrubber' that removes 
+        /// sensitive information from exceptions sent to sentry.
+        /// </summary>
+        public IScrubber LogScrubber { get; set; }
+
+        /// <summary>
+        /// The name of the logger. The default logger name is "root".
+        /// </summary>
+        public string Logger { get; set; }
+
+        /// <summary>
+        /// Gets or sets the timeout value in milliseconds for the HTTP communication with Sentry.
+        /// </summary>
+        /// <value>
+        /// The number of milliseconds to wait before the request times out. The default is 5,000 milliseconds (5 seconds).
+        /// </value>
+        public TimeSpan Timeout { get; set; }
+
+
+        /// <summary>
+        /// Captures the event.
+        /// </summary>
+        /// <param name="e">The <see cref="Exception" /> to capture.</param>
+        /// <returns></returns>
+        [Obsolete("The more common CaptureException method should be used")]
+        public string CaptureEvent(Exception e)
+        {
+            return CaptureException(e);
+        }
+
+
+        /// <summary>
+        /// Captures the event.
+        /// </summary>
+        /// <param name="e">The <see cref="Exception" /> to capture.</param>
+        /// <param name="tags">The tags to annotate the captured exception with.</param>
+        /// <returns></returns>
+        [Obsolete("The more common CaptureException method should be used")]
+        public string CaptureEvent(Exception e, Dictionary<string, string> tags)
+        {
+            return CaptureException(e, tags: tags);
+        }
+
 
         /// <summary>
         /// Captures the <see cref="Exception" />.
         /// </summary>
         /// <param name="exception">The <see cref="Exception" /> to capture.</param>
         /// <param name="message">The optional messge to capture. Default: <see cref="Exception.Message" />.</param>
-        /// <param name="level">The <see cref="ErrorLevel" /> of the captured <paramref name="exception" />. Default: <see cref="ErrorLevel.Error" />.</param>
+        /// <param name="level">The <see cref="ErrorLevel" /> of the captured <paramref name="exception" />. Default: <see cref="ErrorLevel.Error"/>.</param>
         /// <param name="tags">The tags to annotate the captured <paramref name="exception" /> with.</param>
         /// <param name="extra">The extra metadata to send with the captured <paramref name="exception" />.</param>
         /// <returns>
@@ -143,20 +180,14 @@
                                        IDictionary<string, string> tags = null,
                                        object extra = null)
         {
-            try
-            {
-                JsonPacket packet = this.jsonPacketFactory.Create(this.currentDsn.ProjectID,
-                                                                  exception,
-                                                                  message,
-                                                                  level,
-                                                                  tags,
-                                                                  extra);
-                return Send(packet, CurrentDsn);
-            }
-            catch (Exception sendException)
-            {
-                return HandleException(sendException);
-            }
+            JsonPacket packet = this.jsonPacketFactory.Create(CurrentDsn.ProjectID,
+                                                              exception,
+                                                              message,
+                                                              level,
+                                                              tags,
+                                                              extra);
+
+            return Send(packet, CurrentDsn);
         }
 
 
@@ -164,25 +195,105 @@
         /// Captures the message.
         /// </summary>
         /// <param name="message">The message to capture.</param>
-        /// <param name="level">The <see cref="ErrorLevel" /> of the captured <paramref name="message" />. Default <see cref="ErrorLevel.Info" />.</param>
-        /// <param name="tags">The tags to annotate the captured <paramref name="message" /> with.</param>
-        /// <param name="extra">The extra metadata to send with the captured <paramref name="message" />.</param>
+        /// <param name="level">The <see cref="ErrorLevel" /> of the captured <paramref name="message"/>. Default <see cref="ErrorLevel.Info"/>.</param>
+        /// <param name="tags">The tags to annotate the captured <paramref name="message"/> with.</param>
+        /// <param name="extra">The extra metadata to send with the captured <paramref name="message"/>.</param>
         /// <returns>
-        /// The <see cref="JsonPacket.EventID" /> of the successfully captured <paramref name="message" />, or <c>null</c> if it fails.
+        /// The <see cref="JsonPacket.EventID"/> of the successfully captured <paramref name="message"/>, or <c>null</c> if it fails.
         /// </returns>
         public string CaptureMessage(SentryMessage message,
                                      ErrorLevel level = ErrorLevel.Info,
                                      Dictionary<string, string> tags = null,
                                      object extra = null)
         {
+            JsonPacket packet = this.jsonPacketFactory.Create(CurrentDsn.ProjectID, message, level, tags, extra);
+
+            return Send(packet, CurrentDsn);
+        }
+
+
+        /// <summary>
+        /// Performs <see cref="JsonPacket"/> post-processing prior to being sent to Sentry.
+        /// </summary>
+        /// <param name="packet">The prepared <see cref="JsonPacket"/> which has cleared the creation pipeline.</param>
+        /// <returns>The <see cref="JsonPacket"/> which should be sent to Sentry.</returns>
+        protected virtual JsonPacket PreparePacket(JsonPacket packet)
+        {
+            packet.Logger = Logger;
+            packet.User = packet.User ?? this.sentryUserFactory.Create();
+            packet.Request = packet.Request ?? this.sentryRequestFactory.Create();
+            return packet;
+        }
+
+
+        /// <summary>
+        /// Sends the specified packet to Sentry.
+        /// </summary>
+        /// <param name="packet">The packet to send.</param>
+        /// <param name="dsn">The Data Source Name in Sentry.</param>
+        /// <returns>
+        /// The <see cref="JsonPacket.EventID"/> of the successfully captured JSON packet, or <c>null</c> if it fails.
+        /// </returns>
+        protected virtual string Send(JsonPacket packet, Dsn dsn)
+        {
             try
             {
-                JsonPacket packet = this.jsonPacketFactory.Create(CurrentDsn.ProjectID, message, level, tags, extra);
-                return Send(packet, CurrentDsn);
+                packet = PreparePacket(packet);
+
+                var request = (HttpWebRequest) WebRequest.Create(dsn.SentryUri);
+                request.Timeout = (int) Timeout.TotalMilliseconds;
+                request.ReadWriteTimeout = (int) Timeout.TotalMilliseconds;
+                request.Method = "POST";
+                request.Accept = "application/json";
+                request.Headers.Add("X-Sentry-Auth", PacketBuilder.CreateAuthenticationHeader(dsn));
+                request.UserAgent = PacketBuilder.UserAgent;
+
+                if (Compression)
+                {
+                    request.Headers.Add(HttpRequestHeader.ContentEncoding, "gzip");
+                    request.AutomaticDecompression = DecompressionMethods.Deflate;
+                    request.ContentType = "application/octet-stream";
+                }
+                else
+                    request.ContentType = "application/json; charset=utf-8";
+
+                /*string data = packet.ToString(Formatting.Indented);
+                    Console.WriteLine(data);*/
+
+                string data = packet.ToString(Formatting.None);
+
+                if (LogScrubber != null)
+                    data = LogScrubber.Scrub(data);
+
+                // Write the messagebody.
+                using (Stream s = request.GetRequestStream())
+                {
+                    if (Compression)
+                        GzipUtil.Write(data, s);
+                    else
+                    {
+                        using (StreamWriter sw = new StreamWriter(s))
+                            sw.Write(data);
+                    }
+                }
+
+                using (HttpWebResponse wr = (HttpWebResponse) request.GetResponse())
+                using (Stream responseStream = wr.GetResponseStream())
+                {
+                    if (responseStream == null)
+                        return null;
+
+                    using (StreamReader sr = new StreamReader(responseStream))
+                    {
+                        string content = sr.ReadToEnd();
+                        var response = JsonConvert.DeserializeObject<dynamic>(content);
+                        return response.id;
+                    }
+                }
             }
-            catch (Exception sendException)
+            catch (Exception ex)
             {
-                return HandleException(sendException);
+                return HandleException(ex);
             }
         }
 
@@ -227,568 +338,10 @@
         }
 
 
-        /// <summary>
-        /// Sends the specified packet to Sentry.
-        /// </summary>
-        /// <param name="packet">The packet to send.</param>
-        /// <param name="dsn">The Data Source Name in Sentry.</param>
-        /// <returns>
-        /// The <see cref="JsonPacket.EventID"/> of the successfully captured JSON packet, or <c>null</c> if it fails.
-        /// </returns>
-        protected virtual string Send(JsonPacket packet, Dsn dsn)
-        {
-            packet.Logger = Logger;
-
-            var request = (HttpWebRequest) WebRequest.Create(dsn.SentryUri);
-            request.Timeout = (int) Timeout.TotalMilliseconds;
-            request.ReadWriteTimeout = (int) Timeout.TotalMilliseconds;
-            request.Method = "POST";
-            request.Accept = "application/json";
-            request.Headers.Add("X-Sentry-Auth", PacketBuilder.CreateAuthenticationHeader(dsn));
-            request.UserAgent = PacketBuilder.UserAgent;
-
-            if (Compression)
-            {
-                request.Headers.Add(HttpRequestHeader.ContentEncoding, "gzip");
-                request.AutomaticDecompression = DecompressionMethods.Deflate;
-                request.ContentType = "application/octet-stream";
-            }
-            else
-                request.ContentType = "application/json; charset=utf-8";
-
-            /*string data = packet.ToString(Formatting.Indented);
-            Console.WriteLine(data);*/
-
-            string data = packet.ToString(Formatting.None);
-
-            if (LogScrubber != null)
-                data = LogScrubber.Scrub(data);
-
-            // Write the messagebody.
-            using (Stream s = request.GetRequestStream())
-            {
-                if (Compression)
-                    GzipUtil.Write(data, s);
-                else
-                {
-                    using (StreamWriter sw = new StreamWriter(s))
-                        sw.Write(data);
-                }
-            }
-
-            using (HttpWebResponse wr = (HttpWebResponse) request.GetResponse())
-            using (Stream responseStream = wr.GetResponseStream())
-            {
-                if (responseStream == null)
-                    return null;
-
-                using (StreamReader sr = new StreamReader(responseStream))
-                {
-                    string content = sr.ReadToEnd();
-                    var response = JsonConvert.DeserializeObject<dynamic>(content);
-                    return response.id;
-                }
-            }
-        }
-
-        #region Deprecated Methods
-
         /*
-         *  These methods have been deprectaed in favour of the ones
-         *  that have the same names as the other sentry clients, this
-         *  is purely for the sake of consistency
-         */
-
-
-        /// <summary>
-        /// Captures the event.
-        /// </summary>
-        /// <param name="e">The <see cref="Exception" /> to capture.</param>
-        /// <returns></returns>
-        [Obsolete("The more common CaptureException method should be used")]
-        public string CaptureEvent(Exception e)
-        {
-            return CaptureException(e);
-        }
-
-
-        /// <summary>
-        /// Captures the event.
-        /// </summary>
-        /// <param name="e">The <see cref="Exception" /> to capture.</param>
-        /// <param name="tags">The tags to annotate the captured exception with.</param>
-        /// <returns></returns>
-        [Obsolete("The more common CaptureException method should be used")]
-        public string CaptureEvent(Exception e, Dictionary<string, string> tags)
-        {
-            return CaptureException(e, tags: tags);
-        }
-
-        #endregion
-    }
-=======
-#region License
-
-// Copyright (c) 2014 The Sentry Team and individual contributors.
-// All rights reserved.
-// 
-// Redistribution and use in source and binary forms, with or without modification, are permitted
-// provided that the following conditions are met:
-// 
-//     1. Redistributions of source code must retain the above copyright notice, this list of
-//        conditions and the following disclaimer.
-// 
-//     2. Redistributions in binary form must reproduce the above copyright notice, this list of
-//        conditions and the following disclaimer in the documentation and/or other materials
-//        provided with the distribution.
-// 
-//     3. Neither the name of the Sentry nor the names of its contributors may be used to
-//        endorse or promote products derived from this software without specific prior written
-//        permission.
-// 
-// THIS SOFTWARE IS PROVIDED BY THE COPYRIGHT HOLDERS AND CONTRIBUTORS "AS IS" AND ANY EXPRESS OR
-// IMPLIED WARRANTIES, INCLUDING, BUT NOT LIMITED TO, THE IMPLIED WARRANTIES OF MERCHANTABILITY AND
-// FITNESS FOR A PARTICULAR PURPOSE ARE DISCLAIMED. IN NO EVENT SHALL THE COPYRIGHT HOLDER OR
-// CONTRIBUTORS BE LIABLE FOR ANY DIRECT, INDIRECT, INCIDENTAL, SPECIAL, EXEMPLARY, OR CONSEQUENTIAL
-// DAMAGES (INCLUDING, BUT NOT LIMITED TO, PROCUREMENT OF SUBSTITUTE GOODS OR SERVICES; LOSS OF USE,
-// DATA, OR PROFITS; OR BUSINESS INTERRUPTION) HOWEVER CAUSED AND ON ANY THEORY OF LIABILITY,
-// WHETHER IN CONTRACT, STRICT LIABILITY, OR TORT (INCLUDING NEGLIGENCE OR OTHERWISE) ARISING IN
-// ANY WAY OUT OF THE USE OF THIS SOFTWARE, EVEN IF ADVISED OF THE POSSIBILITY OF SUCH DAMAGE.
-
-#endregion
-
-using System;
-using System.Collections.Generic;
-using System.IO;
-using System.Net;
-
-#if !(net40)
-  using System.Net.Http;
-  using System.Net.Http.Headers;
-  using System.Threading.Tasks;
-#endif
-
-using Newtonsoft.Json;
-
-using SharpRaven.Data;
-using SharpRaven.Logging;
-using SharpRaven.Utilities;
-
-namespace SharpRaven
-    {
-        /// <summary>
-        /// The Raven Client, responsible for capturing exceptions and sending them to Sentry.
-        /// </summary>
-        public class RavenClient : IRavenClient
-        {
-            private readonly Dsn currentDsn;
-            private readonly IJsonPacketFactory jsonPacketFactory;
-            private readonly ISentryRequestFactory sentryRequestFactory;
-            private readonly ISentryUserFactory sentryUserFactory;
-
-
-            /// <summary>
-            /// Initializes a new instance of the <see cref="RavenClient" /> class.
-            /// </summary>
-            /// <param name="dsn">The Data Source Name in Sentry.</param>
-            /// <param name="jsonPacketFactory">The optional factory that will be used to create the <see cref="JsonPacket" /> that will be sent to Sentry.</param>
-            /// <param name="sentryRequestFactory">The optional factory that will be used to create the <see cref="SentryRequest"/> that will be sent to Sentry.</param>
-            /// <param name="sentryUserFactory">The optional factory that will be used to create the <see cref="SentryUser"/> that will be sent to Sentry.</param>
-            public RavenClient(string dsn, IJsonPacketFactory jsonPacketFactory = null, ISentryRequestFactory sentryRequestFactory = null, ISentryUserFactory sentryUserFactory = null)
-                  : this(new Dsn(dsn), jsonPacketFactory, sentryRequestFactory, sentryUserFactory)
-            {
-            }
-
-
-            /// <summary>
-            /// Initializes a new instance of the <see cref="RavenClient" /> class.
-            /// </summary>
-            /// <param name="dsn">The Data Source Name in Sentry.</param>
-            /// <param name="jsonPacketFactory">The optional factory that will be used to create the <see cref="JsonPacket" /> that will be sent to Sentry.</param>
-            /// <param name="sentryRequestFactory">The optional factory that will be used to create the <see cref="SentryRequest"/> that will be sent to Sentry.</param>
-            /// <param name="sentryUserFactory">The optional factory that will be used to create the <see cref="SentryUser"/> that will be sent to Sentry.</param>
-            /// <exception cref="System.ArgumentNullException">dsn</exception>
-            public RavenClient(Dsn dsn, IJsonPacketFactory jsonPacketFactory = null, ISentryRequestFactory sentryRequestFactory = null, ISentryUserFactory sentryUserFactory = null)
-            {
-                if (dsn == null)
-                    throw new ArgumentNullException("dsn");
-
-                this.currentDsn = dsn;
-                this.jsonPacketFactory = jsonPacketFactory ?? new JsonPacketFactory();
-                this.sentryRequestFactory = sentryRequestFactory ?? new SentryRequestFactory();
-                this.sentryUserFactory = sentryUserFactory ?? new SentryUserFactory();
-
-                Logger = "root";
-                Timeout = TimeSpan.FromSeconds(5);
-            }
-
-
-            /// <summary>
-            /// Enable Gzip Compression?
-            /// Defaults to <c>false</c>.
-            /// </summary>
-            public bool Compression { get; set; }
-
-            /// <summary>
-            /// The Dsn currently being used to log exceptions.
-            /// </summary>
-            public Dsn CurrentDsn
-            {
-                get { return this.currentDsn; }
-            }
-
-            /// <summary>
-            /// Interface for providing a 'log scrubber' that removes 
-            /// sensitive information from exceptions sent to sentry.
-            /// </summary>
-            public IScrubber LogScrubber { get; set; }
-
-            /// <summary>
-            /// The name of the logger. The default logger name is "root".
-            /// </summary>
-            public string Logger { get; set; }
-
-            /// <summary>
-            /// Gets or sets the timeout value in milliseconds for the HTTP communication with Sentry.
-            /// </summary>
-            /// <value>
-            /// The number of milliseconds to wait before the request times out. The default is 5,000 milliseconds (5 seconds).
-            /// </value>
-            public TimeSpan Timeout { get; set; }
-
-
-            /// <summary>
-            /// Gets or sets the <see cref="Action"/> to execute if an error occurs when executing
-            /// <see cref="CaptureException"/> or <see cref="CaptureMessage"/>.
-            /// </summary>
-            /// <value>
-            /// The <see cref="Action"/> to execute if an error occurs when executing
-            /// <see cref="CaptureException"/> or <see cref="CaptureMessage"/>.
-            /// </value>
-            public Action<Exception> ErrorOnCapture { get; set; }
-
-
-
-            /// <summary>
-            /// Captures the <see cref="Exception" />.
-            /// </summary>
-            /// <param name="exception">The <see cref="Exception" /> to capture.</param>
-            /// <param name="message">The optional messge to capture. Default: <see cref="Exception.Message" />.</param>
-            /// <param name="level">The <see cref="ErrorLevel" /> of the captured <paramref name="exception" />. Default: <see cref="ErrorLevel.Error"/>.</param>
-            /// <param name="tags">The tags to annotate the captured <paramref name="exception" /> with.</param>
-            /// <param name="extra">The extra metadata to send with the captured <paramref name="exception" />.</param>
-            /// <returns>
-            /// The <see cref="JsonPacket.EventID" /> of the successfully captured <paramref name="exception" />, or <c>null</c> if it fails.
-            /// </returns>
-            public string CaptureException(Exception exception,
-                                           SentryMessage message = null,
-                                           ErrorLevel level = ErrorLevel.Error,
-                                           IDictionary<string, string> tags = null,
-                                           object extra = null)
-            {
-                JsonPacket packet = jsonPacketFactory.Create(CurrentDsn.ProjectID, exception, message, level, tags, extra);
-
-                return Send(packet, CurrentDsn);
-            }
-
-    #if (!net40)
-            /// <summary>
-            /// Captures the <see cref="Exception" />.
-            /// </summary>
-            /// <param name="exception">The <see cref="Exception" /> to capture.</param>
-            /// <param name="message">The optional messge to capture. Default: <see cref="Exception.Message" />.</param>
-            /// <param name="level">The <see cref="ErrorLevel" /> of the captured <paramref name="exception" />. Default: <see cref="ErrorLevel.Error"/>.</param>
-            /// <param name="tags">The tags to annotate the captured <paramref name="exception" /> with.</param>
-            /// <param name="extra">The extra metadata to send with the captured <paramref name="exception" />.</param>
-            /// <returns>
-            /// The <see cref="JsonPacket.EventID" /> of the successfully captured <paramref name="exception" />, or <c>null</c> if it fails.
-            /// </returns>
-            public async Task<string> CaptureExceptionAsync(Exception exception,
-                                                            SentryMessage message = null,
-                                                            ErrorLevel level = ErrorLevel.Error,
-                                                            IDictionary<string, string> tags = null,
-                                                            object extra = null)
-            {
-                JsonPacket packet = jsonPacketFactory.Create(CurrentDsn.ProjectID, exception, message, level, tags, extra);
-
-                return await SendAsync(packet, CurrentDsn);
-            }
-    #endif
-
-            /// <summary>
-            /// Captures the message.
-            /// </summary>
-            /// <param name="message">The message to capture.</param>
-            /// <param name="level">The <see cref="ErrorLevel" /> of the captured <paramref name="message"/>. Default <see cref="ErrorLevel.Info"/>.</param>
-            /// <param name="tags">The tags to annotate the captured <paramref name="message"/> with.</param>
-            /// <param name="extra">The extra metadata to send with the captured <paramref name="message"/>.</param>
-            /// <returns>
-            /// The <see cref="JsonPacket.EventID"/> of the successfully captured <paramref name="message"/>, or <c>null</c> if it fails.
-            /// </returns>
-            public string CaptureMessage(SentryMessage message,
-                                         ErrorLevel level = ErrorLevel.Info,
-                                         Dictionary<string, string> tags = null,
-                                         object extra = null)
-            {
-                JsonPacket packet = jsonPacketFactory.Create(CurrentDsn.ProjectID, message, level, tags, extra);
-
-                return Send(packet, CurrentDsn);
-            }
-
-
-    #if (!net40)
-            /// <summary>
-            /// Captures the message.
-            /// </summary>
-            /// <param name="message">The message to capture.</param>
-            /// <param name="level">The <see cref="ErrorLevel" /> of the captured <paramref name="message"/>. Default <see cref="ErrorLevel.Info"/>.</param>
-            /// <param name="tags">The tags to annotate the captured <paramref name="message"/> with.</param>
-            /// <param name="extra">The extra metadata to send with the captured <paramref name="message"/>.</param>
-            /// <returns>
-            /// The <see cref="JsonPacket.EventID"/> of the successfully captured <paramref name="message"/>, or <c>null</c> if it fails.
-            /// </returns>
-            public async Task<string> CaptureMessageAsync(SentryMessage message,
-                                                          ErrorLevel level = ErrorLevel.Info,
-                                                          Dictionary<string, string> tags = null,
-                                                          object extra = null)
-            {
-                JsonPacket packet = jsonPacketFactory.Create(CurrentDsn.ProjectID, message, level, tags, extra);
-
-                return await SendAsync(packet, CurrentDsn);
-            }
-    #endif
-
-            private string HandleException(Exception exception)
-            {
-                try
-                {
-                    if (ErrorOnCapture != null)
-                    {
-                        ErrorOnCapture(exception);
-                        return null;
-                    }
-
-                    Console.ForegroundColor = ConsoleColor.Red;
-                    Console.Write("[ERROR] ");
-                    Console.ForegroundColor = ConsoleColor.Gray;
-                    Console.WriteLine(exception);
-
-                    WebException webException = exception as WebException;
-                    if (webException == null || webException.Response == null)
-                        return null;
-
-                    string messageBody;
-                    using (Stream stream = webException.Response.GetResponseStream())
-                    {
-                        if (stream == null)
-                            return null;
-
-                        using (StreamReader sw = new StreamReader(stream))
-                            messageBody = sw.ReadToEnd();
-                    }
-
-                    Console.WriteLine("[MESSAGE BODY] " + messageBody);
-                }
-                catch (Exception onErrorException)
-                {
-                    Console.WriteLine(onErrorException);
-                }
-
-                return null;
-            }
-
-
-            /// <summary>
-            /// Sends the specified packet to Sentry.
-            /// </summary>
-            /// <param name="packet">The packet to send.</param>
-            /// <param name="dsn">The Data Source Name in Sentry.</param>
-            /// <returns>
-            /// The <see cref="JsonPacket.EventID"/> of the successfully captured JSON packet, or <c>null</c> if it fails.
-            /// </returns>
-            protected virtual string Send(JsonPacket packet, Dsn dsn)
-            {
-                try
-                {
-                    packet = PreparePacket(packet);
-
-                    var request = (HttpWebRequest)WebRequest.Create(dsn.SentryUri);
-                    request.Timeout = (int)Timeout.TotalMilliseconds;
-                    request.ReadWriteTimeout = (int)Timeout.TotalMilliseconds;
-                    request.Method = "POST";
-                    request.Accept = "application/json";
-                    request.Headers.Add("X-Sentry-Auth", PacketBuilder.CreateAuthenticationHeader(dsn));
-                    request.UserAgent = PacketBuilder.UserAgent;
-
-                    if (Compression)
-                    {
-                        request.Headers.Add(HttpRequestHeader.ContentEncoding, "gzip");
-                        request.AutomaticDecompression = DecompressionMethods.Deflate;
-                        request.ContentType = "application/octet-stream";
-                    }
-                    else
-                        request.ContentType = "application/json; charset=utf-8";
-
-                    /*string data = packet.ToString(Formatting.Indented);
-                    Console.WriteLine(data);*/
-
-                    string data = packet.ToString(Formatting.None);
-
-                    if (LogScrubber != null)
-                        data = LogScrubber.Scrub(data);
-
-                    // Write the messagebody.
-                    using (Stream s = request.GetRequestStream())
-                    {
-                        if (Compression)
-                            GzipUtil.Write(data, s);
-                        else
-                        {
-                            using (StreamWriter sw = new StreamWriter(s))
-                                sw.Write(data);
-                        }
-                    }
-
-                    using (HttpWebResponse wr = (HttpWebResponse)request.GetResponse())
-                    using (Stream responseStream = wr.GetResponseStream())
-                    {
-                        if (responseStream == null)
-                            return null;
-
-                        using (StreamReader sr = new StreamReader(responseStream))
-                        {
-                            string content = sr.ReadToEnd();
-                            var response = JsonConvert.DeserializeObject<dynamic>(content);
-                            return response.id;
-                        }
-                    }
-                }
-                catch (Exception ex)
-                {
-                    return HandleException(ex);
-                }
-            }
-
-    #if (!net40)
-            /// <summary>
-            /// Sends the specified packet to Sentry.
-            /// </summary>
-            /// <param name="packet">The packet to send.</param>
-            /// <param name="dsn">The Data Source Name in Sentry.</param>
-            /// <returns>
-            /// The <see cref="JsonPacket.EventID"/> of the successfully captured JSON packet, or <c>null</c> if it fails.
-            /// </returns>
-            protected virtual async Task<string> SendAsync(JsonPacket packet, Dsn dsn)
-            {
-                try
-                {
-                    packet = PreparePacket(packet);
-
-                    var request = (HttpWebRequest)WebRequest.Create(dsn.SentryUri);
-                    request.Timeout = (int)Timeout.TotalMilliseconds;
-                    request.ReadWriteTimeout = (int)Timeout.TotalMilliseconds;
-                    request.Method = "POST";
-                    request.Accept = "application/json";
-                    request.Headers.Add("X-Sentry-Auth", PacketBuilder.CreateAuthenticationHeader(dsn));
-                    request.UserAgent = PacketBuilder.UserAgent;
-
-                    if (Compression)
-                    {
-                        request.Headers.Add(HttpRequestHeader.ContentEncoding, "gzip");
-                        request.AutomaticDecompression = DecompressionMethods.Deflate;
-                        request.ContentType = "application/octet-stream";
-                    }
-                    else
-                        request.ContentType = "application/json; charset=utf-8";
-
-                    /*string data = packet.ToString(Formatting.Indented);
-                Console.WriteLine(data);*/
-
-                    string data = packet.ToString(Formatting.None);
-
-                    if (LogScrubber != null)
-                        data = LogScrubber.Scrub(data);
-
-                    // Write the messagebody.
-                    using (Stream s = await request.GetRequestStreamAsync())
-                    {
-                        if (Compression)
-                            await GzipUtil.WriteAsync(data, s);
-                        else
-                        {
-                            using (StreamWriter sw = new StreamWriter(s))
-                                await sw.WriteAsync(data);
-                        }
-                    }
-
-                    using (HttpWebResponse wr = (HttpWebResponse)(await request.GetResponseAsync()))
-                    using (Stream responseStream = wr.GetResponseStream())
-                    {
-                        if (responseStream == null)
-                            return null;
-
-                        using (StreamReader sr = new StreamReader(responseStream))
-                        {
-                            string content = await sr.ReadToEndAsync();
-                            var response = JsonConvert.DeserializeObject<dynamic>(content);
-                            return response.id;
-                        }
-                    }
-                }
-                catch (Exception ex)
-                {
-                    return HandleException(ex);
-                }
-            }
-    #endif
-
-            /// <summary>
-            /// Performs <see cref="JsonPacket"/> post-processing prior to being sent to Sentry.
-            /// </summary>
-            /// <param name="packet">The prepared <see cref="JsonPacket"/> which has cleared the creation pipeline.</param>
-            /// <returns>The <see cref="JsonPacket"/> which should be sent to Sentry.</returns>
-            protected virtual JsonPacket PreparePacket(JsonPacket packet)
-            {
-                packet.Logger = Logger;
-                packet.User = packet.User ?? sentryUserFactory.Create();
-                packet.Request = packet.Request ?? sentryRequestFactory.Create();
-                return packet;
-            }
-
-            #region Deprecated Methods
-
-            /*
            *  These methods have been deprectaed in favour of the ones
            *  that have the same names as the other sentry clients, this
            *  is purely for the sake of consistency
            */
-
-
-            /// <summary>
-            /// Captures the event.
-            /// </summary>
-            /// <param name="e">The <see cref="Exception" /> to capture.</param>
-            /// <returns></returns>
-            [Obsolete("The more common CaptureException method should be used")]
-            public string CaptureEvent(Exception e)
-            {
-                return CaptureException(e);
-            }
-
-
-            /// <summary>
-            /// Captures the event.
-            /// </summary>
-            /// <param name="e">The <see cref="Exception" /> to capture.</param>
-            /// <param name="tags">The tags to annotate the captured exception with.</param>
-            /// <returns></returns>
-            [Obsolete("The more common CaptureException method should be used")]
-            public string CaptureEvent(Exception e, Dictionary<string, string> tags)
-            {
-                return CaptureException(e, tags: tags);
-            }
-
-            #endregion
     }
->>>>>>> a973706e
 }