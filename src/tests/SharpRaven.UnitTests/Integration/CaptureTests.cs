--- conflicted
+++ resolved
@@ -268,56 +268,5 @@
             "https://7d6466e66155431495bdb4036ba9a04b:4c1cfeab7ebd4c1cb9e18008173a3630@app.getsentry.com/3739";
 
         private IRavenClient ravenClient;
-<<<<<<< HEAD
-
-        private static class Helper
-        {
-            public static void FirstLevelException(KeyValuePair<string, string>? data = null)
-            {
-                try
-                {
-                    SecondLevelException(data);
-                }
-                catch (Exception e)
-                {
-                    throw new Exception("First Level Exception", e);
-                }
-            }
-
-
-            public static void PrintInfo(string info)
-            {
-                Console.ForegroundColor = ConsoleColor.Green;
-                Console.Write("[INFO] ");
-                Console.ForegroundColor = ConsoleColor.Gray;
-                Console.WriteLine(info);
-            }
-
-
-            private static void PerformDivideByZero()
-            {
-                int i2 = 0;
-                int i = 10 / i2;
-            }
-
-
-            private static void SecondLevelException(KeyValuePair<string, string>? data)
-            {
-                try
-                {
-                    PerformDivideByZero();
-                }
-                catch (Exception e)
-                {
-                    var invalidOperationException = new InvalidOperationException("Second Level Exception", e);
-                    if (data != null)
-                        invalidOperationException.Data.Add(data.Value.Key, data.Value.Value);
-
-                    throw invalidOperationException;
-                }
-            }
-        }
-=======
->>>>>>> cf933c53
     }
 }