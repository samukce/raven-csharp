<<<<<<< HEAD
﻿#region License

// Copyright (c) 2014 The Sentry Team and individual contributors.
// All rights reserved.
// 
// Redistribution and use in source and binary forms, with or without modification, are permitted
// provided that the following conditions are met:
// 
//     1. Redistributions of source code must retain the above copyright notice, this list of
//        conditions and the following disclaimer.
// 
//     2. Redistributions in binary form must reproduce the above copyright notice, this list of
//        conditions and the following disclaimer in the documentation and/or other materials
//        provided with the distribution.
// 
//     3. Neither the name of the Sentry nor the names of its contributors may be used to
//        endorse or promote products derived from this software without specific prior written
//        permission.
// 
// THIS SOFTWARE IS PROVIDED BY THE COPYRIGHT HOLDERS AND CONTRIBUTORS "AS IS" AND ANY EXPRESS OR
// IMPLIED WARRANTIES, INCLUDING, BUT NOT LIMITED TO, THE IMPLIED WARRANTIES OF MERCHANTABILITY AND
// FITNESS FOR A PARTICULAR PURPOSE ARE DISCLAIMED. IN NO EVENT SHALL THE COPYRIGHT HOLDER OR
// CONTRIBUTORS BE LIABLE FOR ANY DIRECT, INDIRECT, INCIDENTAL, SPECIAL, EXEMPLARY, OR CONSEQUENTIAL
// DAMAGES (INCLUDING, BUT NOT LIMITED TO, PROCUREMENT OF SUBSTITUTE GOODS OR SERVICES; LOSS OF USE,
// DATA, OR PROFITS; OR BUSINESS INTERRUPTION) HOWEVER CAUSED AND ON ANY THEORY OF LIABILITY,
// WHETHER IN CONTRACT, STRICT LIABILITY, OR TORT (INCLUDING NEGLIGENCE OR OTHERWISE) ARISING IN
// ANY WAY OUT OF THE USE OF THIS SOFTWARE, EVEN IF ADVISED OF THE POSSIBILITY OF SUCH DAMAGE.

#endregion

using System;

#if (!net40)
using System.Threading.Tasks;
#endif

using NSubstitute;

using NUnit.Framework;

using SharpRaven.Data;
using SharpRaven.Logging;
using SharpRaven.UnitTests.Utilities;

namespace SharpRaven.UnitTests
{
    [TestFixture]
    public class RavenClientTests
    {
        private class TestableRavenClient : RavenClient
        {
            public TestableRavenClient(string dsn, IJsonPacketFactory jsonPacketFactory = null)
                : base(dsn, jsonPacketFactory)
            {
            }
            
            protected override string Send(JsonPacket packet, Dsn dsn)
            {
                return packet.Project;
            }

#if(!net40)
            protected override Task<string> SendAsync(JsonPacket packet, Dsn dsn)
            {
                return Task.FromResult(packet.Project);
            }
#endif
        }

        private class TestableJsonPacketFactory : JsonPacketFactory
        {
            private readonly string project;


            public TestableJsonPacketFactory(string project)
            {
                this.project = project;
            }


            protected override JsonPacket OnCreate(JsonPacket jsonPacket)
            {
                jsonPacket.Project = this.project;
                return base.OnCreate(jsonPacket);
            }
        }


        [Test]
        public void CaptureMessage_InvokesSend_AndJsonPacketFactoryOnCreate()
        {
            const string dsnUri =
                "http://7d6466e66155431495bdb4036ba9a04b:4c1cfeab7ebd4c1cb9e18008173a3630@app.getsentry.com/3739";
            var project = Guid.NewGuid().ToString();
            var jsonPacketFactory = new TestableJsonPacketFactory(project);
            var client = new TestableRavenClient(dsnUri, jsonPacketFactory);
            var result = client.CaptureMessage("Test");

            Assert.That(result, Is.EqualTo(project));
        }


#if (!net40)
        [Test]
        public async Task CaptureMessageAsync_InvokesSend_AndJsonPacketFactoryOnCreate()
        {
            const string dsnUri =
                "http://7d6466e66155431495bdb4036ba9a04b:4c1cfeab7ebd4c1cb9e18008173a3630@app.getsentry.com/3739";
            var project = Guid.NewGuid().ToString();
            var jsonPacketFactory = new TestableJsonPacketFactory(project);
            var client = new TestableRavenClient(dsnUri, jsonPacketFactory);
            var result = await client.CaptureMessageAsync("Test");

            Assert.That(result, Is.EqualTo(project));
        }
#endif

        [Test]
        public void CaptureMessage_ScrubberIsInvoked()
        {
            string message = Guid.NewGuid().ToString("n");

            IRavenClient ravenClient = new RavenClient(TestHelper.DsnUri);
            ravenClient.LogScrubber = Substitute.For<IScrubber>();
            ravenClient.LogScrubber.Scrub(Arg.Any<string>())
                       .Returns(c =>
                       {
                           string json = c.Arg<string>();
                           Assert.That(json, Is.StringContaining(message));
                           return json;
                       });

            ravenClient.CaptureMessage(message);

            // Verify that we actually received a Scrub() call:
            ravenClient.LogScrubber.Received().Scrub(Arg.Any<string>());
        }


        [Test]
        public void Constructor_NullDsnString_ThrowsArgumentNullException()
        {
            var exception = Assert.Throws<ArgumentNullException>(() => new RavenClient((string) null));
            Assert.That(exception.ParamName, Is.EqualTo("dsn"));
        }


        [Test]
        public void Constructor_NullDsn_ThrowsArgumentNullException()
        {
            var exception = Assert.Throws<ArgumentNullException>(() => new RavenClient((Dsn) null));
            Assert.That(exception.ParamName, Is.EqualTo("dsn"));
        }


        [Test]
        public void Constructor_StringDsn_CurrentDsnEqualsDsn()
        {
            IRavenClient ravenClient = new RavenClient(TestHelper.DsnUri);
            Assert.That(ravenClient.CurrentDsn.ToString(), Is.EqualTo(TestHelper.DsnUri));
        }


        [Test]
        public void Logger_IsRoot()
        {
            IRavenClient ravenClient = new RavenClient(TestHelper.DsnUri);
            Assert.That(ravenClient.Logger, Is.EqualTo("root"));
        }
    }
=======
﻿#region License

// Copyright (c) 2014 The Sentry Team and individual contributors.
// All rights reserved.
// 
// Redistribution and use in source and binary forms, with or without modification, are permitted
// provided that the following conditions are met:
// 
//     1. Redistributions of source code must retain the above copyright notice, this list of
//        conditions and the following disclaimer.
// 
//     2. Redistributions in binary form must reproduce the above copyright notice, this list of
//        conditions and the following disclaimer in the documentation and/or other materials
//        provided with the distribution.
// 
//     3. Neither the name of the Sentry nor the names of its contributors may be used to
//        endorse or promote products derived from this software without specific prior written
//        permission.
// 
// THIS SOFTWARE IS PROVIDED BY THE COPYRIGHT HOLDERS AND CONTRIBUTORS "AS IS" AND ANY EXPRESS OR
// IMPLIED WARRANTIES, INCLUDING, BUT NOT LIMITED TO, THE IMPLIED WARRANTIES OF MERCHANTABILITY AND
// FITNESS FOR A PARTICULAR PURPOSE ARE DISCLAIMED. IN NO EVENT SHALL THE COPYRIGHT HOLDER OR
// CONTRIBUTORS BE LIABLE FOR ANY DIRECT, INDIRECT, INCIDENTAL, SPECIAL, EXEMPLARY, OR CONSEQUENTIAL
// DAMAGES (INCLUDING, BUT NOT LIMITED TO, PROCUREMENT OF SUBSTITUTE GOODS OR SERVICES; LOSS OF USE,
// DATA, OR PROFITS; OR BUSINESS INTERRUPTION) HOWEVER CAUSED AND ON ANY THEORY OF LIABILITY,
// WHETHER IN CONTRACT, STRICT LIABILITY, OR TORT (INCLUDING NEGLIGENCE OR OTHERWISE) ARISING IN
// ANY WAY OUT OF THE USE OF THIS SOFTWARE, EVEN IF ADVISED OF THE POSSIBILITY OF SUCH DAMAGE.

#endregion

using System;

using NSubstitute;

using NUnit.Framework;

using SharpRaven.Data;
using SharpRaven.Logging;
using SharpRaven.UnitTests.Utilities;

namespace SharpRaven.UnitTests
{
    [TestFixture]
    public class RavenClientTests
    {
        private class TestableRavenClient : RavenClient
        {
            public TestableRavenClient(string dsn, IJsonPacketFactory jsonPacketFactory = null)
                : base(dsn, jsonPacketFactory)
            {
            }


            protected override string Send(JsonPacket packet, Dsn dsn)
            {
                return packet.Project;
            }
        }

        private class TestableJsonPacketFactory : JsonPacketFactory
        {
            private readonly string project;


            public TestableJsonPacketFactory(string project)
            {
                this.project = project;
            }


            protected override JsonPacket OnCreate(JsonPacket jsonPacket)
            {
                jsonPacket.Project = this.project;
                return base.OnCreate(jsonPacket);
            }
        }


        [Test]
        public void CaptureMessage_InvokesSend_AndJsonPacketFactoryOnCreate()
        {
            const string dsnUri =
                "http://7d6466e66155431495bdb4036ba9a04b:4c1cfeab7ebd4c1cb9e18008173a3630@app.getsentry.com/3739";
            var project = Guid.NewGuid().ToString();
            var jsonPacketFactory = new TestableJsonPacketFactory(project);
            var client = new TestableRavenClient(dsnUri, jsonPacketFactory);
            var result = client.CaptureMessage("Test");

            Assert.That(result, Is.EqualTo(project));
        }


        [Test]
        public void CaptureMessage_ScrubberIsInvoked()
        {
            string message = Guid.NewGuid().ToString("n");

            IRavenClient ravenClient = new RavenClient(TestHelper.DsnUri);
            ravenClient.LogScrubber = Substitute.For<IScrubber>();
            ravenClient.LogScrubber.Scrub(Arg.Any<string>())
                       .Returns(c =>
                       {
                           string json = c.Arg<string>();
                           Assert.That(json, Is.StringContaining(message));
                           return json;
                       });

            ravenClient.CaptureMessage(message);

            // Verify that we actually received a Scrub() call:
            ravenClient.LogScrubber.Received().Scrub(Arg.Any<string>());
        }


        [Test]
        public void Constructor_NullDsnString_ThrowsArgumentNullException()
        {
            var exception = Assert.Throws<ArgumentNullException>(() => new RavenClient((string) null));
            Assert.That(exception.ParamName, Is.EqualTo("dsn"));
        }


        [Test]
        public void Constructor_NullDsn_ThrowsArgumentNullException()
        {
            var exception = Assert.Throws<ArgumentNullException>(() => new RavenClient((Dsn) null));
            Assert.That(exception.ParamName, Is.EqualTo("dsn"));
        }


        [Test]
        public void Constructor_StringDsn_CurrentDsnEqualsDsn()
        {
            IRavenClient ravenClient = new RavenClient(TestHelper.DsnUri);
            Assert.That(ravenClient.CurrentDsn.ToString(), Is.EqualTo(TestHelper.DsnUri));
        }


        [Test]
        public void Logger_IsRoot()
        {
            IRavenClient ravenClient = new RavenClient(TestHelper.DsnUri);
            Assert.That(ravenClient.Logger, Is.EqualTo("root"));
        }
    }
>>>>>>> 943d852d
}<|MERGE_RESOLUTION|>--- conflicted
+++ resolved
@@ -1,4 +1,3 @@
-<<<<<<< HEAD
 ﻿#region License
 
 // Copyright (c) 2014 The Sentry Team and individual contributors.
@@ -169,151 +168,4 @@
             Assert.That(ravenClient.Logger, Is.EqualTo("root"));
         }
     }
-=======
-﻿#region License
-
-// Copyright (c) 2014 The Sentry Team and individual contributors.
-// All rights reserved.
-// 
-// Redistribution and use in source and binary forms, with or without modification, are permitted
-// provided that the following conditions are met:
-// 
-//     1. Redistributions of source code must retain the above copyright notice, this list of
-//        conditions and the following disclaimer.
-// 
-//     2. Redistributions in binary form must reproduce the above copyright notice, this list of
-//        conditions and the following disclaimer in the documentation and/or other materials
-//        provided with the distribution.
-// 
-//     3. Neither the name of the Sentry nor the names of its contributors may be used to
-//        endorse or promote products derived from this software without specific prior written
-//        permission.
-// 
-// THIS SOFTWARE IS PROVIDED BY THE COPYRIGHT HOLDERS AND CONTRIBUTORS "AS IS" AND ANY EXPRESS OR
-// IMPLIED WARRANTIES, INCLUDING, BUT NOT LIMITED TO, THE IMPLIED WARRANTIES OF MERCHANTABILITY AND
-// FITNESS FOR A PARTICULAR PURPOSE ARE DISCLAIMED. IN NO EVENT SHALL THE COPYRIGHT HOLDER OR
-// CONTRIBUTORS BE LIABLE FOR ANY DIRECT, INDIRECT, INCIDENTAL, SPECIAL, EXEMPLARY, OR CONSEQUENTIAL
-// DAMAGES (INCLUDING, BUT NOT LIMITED TO, PROCUREMENT OF SUBSTITUTE GOODS OR SERVICES; LOSS OF USE,
-// DATA, OR PROFITS; OR BUSINESS INTERRUPTION) HOWEVER CAUSED AND ON ANY THEORY OF LIABILITY,
-// WHETHER IN CONTRACT, STRICT LIABILITY, OR TORT (INCLUDING NEGLIGENCE OR OTHERWISE) ARISING IN
-// ANY WAY OUT OF THE USE OF THIS SOFTWARE, EVEN IF ADVISED OF THE POSSIBILITY OF SUCH DAMAGE.
-
-#endregion
-
-using System;
-
-using NSubstitute;
-
-using NUnit.Framework;
-
-using SharpRaven.Data;
-using SharpRaven.Logging;
-using SharpRaven.UnitTests.Utilities;
-
-namespace SharpRaven.UnitTests
-{
-    [TestFixture]
-    public class RavenClientTests
-    {
-        private class TestableRavenClient : RavenClient
-        {
-            public TestableRavenClient(string dsn, IJsonPacketFactory jsonPacketFactory = null)
-                : base(dsn, jsonPacketFactory)
-            {
-            }
-
-
-            protected override string Send(JsonPacket packet, Dsn dsn)
-            {
-                return packet.Project;
-            }
-        }
-
-        private class TestableJsonPacketFactory : JsonPacketFactory
-        {
-            private readonly string project;
-
-
-            public TestableJsonPacketFactory(string project)
-            {
-                this.project = project;
-            }
-
-
-            protected override JsonPacket OnCreate(JsonPacket jsonPacket)
-            {
-                jsonPacket.Project = this.project;
-                return base.OnCreate(jsonPacket);
-            }
-        }
-
-
-        [Test]
-        public void CaptureMessage_InvokesSend_AndJsonPacketFactoryOnCreate()
-        {
-            const string dsnUri =
-                "http://7d6466e66155431495bdb4036ba9a04b:4c1cfeab7ebd4c1cb9e18008173a3630@app.getsentry.com/3739";
-            var project = Guid.NewGuid().ToString();
-            var jsonPacketFactory = new TestableJsonPacketFactory(project);
-            var client = new TestableRavenClient(dsnUri, jsonPacketFactory);
-            var result = client.CaptureMessage("Test");
-
-            Assert.That(result, Is.EqualTo(project));
-        }
-
-
-        [Test]
-        public void CaptureMessage_ScrubberIsInvoked()
-        {
-            string message = Guid.NewGuid().ToString("n");
-
-            IRavenClient ravenClient = new RavenClient(TestHelper.DsnUri);
-            ravenClient.LogScrubber = Substitute.For<IScrubber>();
-            ravenClient.LogScrubber.Scrub(Arg.Any<string>())
-                       .Returns(c =>
-                       {
-                           string json = c.Arg<string>();
-                           Assert.That(json, Is.StringContaining(message));
-                           return json;
-                       });
-
-            ravenClient.CaptureMessage(message);
-
-            // Verify that we actually received a Scrub() call:
-            ravenClient.LogScrubber.Received().Scrub(Arg.Any<string>());
-        }
-
-
-        [Test]
-        public void Constructor_NullDsnString_ThrowsArgumentNullException()
-        {
-            var exception = Assert.Throws<ArgumentNullException>(() => new RavenClient((string) null));
-            Assert.That(exception.ParamName, Is.EqualTo("dsn"));
-        }
-
-
-        [Test]
-        public void Constructor_NullDsn_ThrowsArgumentNullException()
-        {
-            var exception = Assert.Throws<ArgumentNullException>(() => new RavenClient((Dsn) null));
-            Assert.That(exception.ParamName, Is.EqualTo("dsn"));
-        }
-
-
-        [Test]
-        public void Constructor_StringDsn_CurrentDsnEqualsDsn()
-        {
-            IRavenClient ravenClient = new RavenClient(TestHelper.DsnUri);
-            Assert.That(ravenClient.CurrentDsn.ToString(), Is.EqualTo(TestHelper.DsnUri));
-        }
-
-
-        [Test]
-        public void Logger_IsRoot()
-        {
-            IRavenClient ravenClient = new RavenClient(TestHelper.DsnUri);
-            Assert.That(ravenClient.Logger, Is.EqualTo("root"));
-        }
-    }
->>>>>>> 943d852d
 }