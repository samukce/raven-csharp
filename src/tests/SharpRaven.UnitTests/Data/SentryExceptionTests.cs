﻿#region License

// Copyright (c) 2014 The Sentry Team and individual contributors.
// All rights reserved.
// 
// Redistribution and use in source and binary forms, with or without modification, are permitted
// provided that the following conditions are met:
// 
//     1. Redistributions of source code must retain the above copyright notice, this list of
//        conditions and the following disclaimer.
// 
//     2. Redistributions in binary form must reproduce the above copyright notice, this list of
//        conditions and the following disclaimer in the documentation and/or other materials
//        provided with the distribution.
// 
//     3. Neither the name of the Sentry nor the names of its contributors may be used to
//        endorse or promote products derived from this software without specific prior written
//        permission.
// 
// THIS SOFTWARE IS PROVIDED BY THE COPYRIGHT HOLDERS AND CONTRIBUTORS "AS IS" AND ANY EXPRESS OR
// IMPLIED WARRANTIES, INCLUDING, BUT NOT LIMITED TO, THE IMPLIED WARRANTIES OF MERCHANTABILITY AND
// FITNESS FOR A PARTICULAR PURPOSE ARE DISCLAIMED. IN NO EVENT SHALL THE COPYRIGHT HOLDER OR
// CONTRIBUTORS BE LIABLE FOR ANY DIRECT, INDIRECT, INCIDENTAL, SPECIAL, EXEMPLARY, OR CONSEQUENTIAL
// DAMAGES (INCLUDING, BUT NOT LIMITED TO, PROCUREMENT OF SUBSTITUTE GOODS OR SERVICES; LOSS OF USE,
// DATA, OR PROFITS; OR BUSINESS INTERRUPTION) HOWEVER CAUSED AND ON ANY THEORY OF LIABILITY,
// WHETHER IN CONTRACT, STRICT LIABILITY, OR TORT (INCLUDING NEGLIGENCE OR OTHERWISE) ARISING IN
// ANY WAY OUT OF THE USE OF THIS SOFTWARE, EVEN IF ADVISED OF THE POSSIBILITY OF SUCH DAMAGE.

#endregion

using System;

using NUnit.Framework;

using SharpRaven.Data;
using SharpRaven.UnitTests.Utilities;

namespace SharpRaven.UnitTests.Data
{
    internal class PrivateException : ApplicationException
    {
    }

    [TestFixture]
    public class SentryExceptionTests
    {
        [Test]
        public void Constructor_DivideByZeroException_ModuleEqualsUnitTests()
        {
            var exception = TestHelper.GetException();
            var sentryException = new SentryException(exception);

            Assert.That(sentryException.Module, Is.EqualTo("SharpRaven.UnitTests"));
        }


        [Test]
        public void Constructor_DivideByZeroException_StackTraceIsNotNull()
        {
            var exception = TestHelper.GetException();
            var sentryException = new SentryException(exception);

            Assert.That(sentryException.Stacktrace, Is.Not.Null);
        }


        [Test]
        public void Constructor_InvalidOperationException_TypeIsInvalidOperationException()
        {
            var exception = new InvalidOperationException("Invalid");
            var sentryException = new SentryException(exception);

            Assert.That(sentryException.Type, Is.EqualTo("System.InvalidOperationException"));
        }


        [Test]
        public void Constructor_InvalidOperationException_ValueIsEqualToMessage()
        {
            const string message = "Invalid";
            var exception = new InvalidOperationException(message);
            var sentryException = new SentryException(exception);

            Assert.That(sentryException.Value, Is.EqualTo(message));
        }


        [Test]
        public void Constructor_NullException_DoesNotThrow()
        {
            var sentryException = new SentryException(null);

            Assert.That(sentryException.Type, Is.Null);
            Assert.That(sentryException.Value, Is.Null);
            Assert.That(sentryException.Module, Is.Null);
            Assert.That(sentryException.Stacktrace, Is.Null);
        }


        [Test]
        public void Constructor_PrivateException_TypeIsPrivateException()
        {
            var exception = new PrivateException();
            var sentryException = new SentryException(exception);

            Assert.That(sentryException.Type, Is.EqualTo("SharpRaven.UnitTests.Data.PrivateException"));
        }


        [Test]
        [Category("NoMono")]
        public void ToString_StringContains_ExceptionInformation()
        {
            var exception = TestHelper.GetException();
            var sentryException = new SentryException(exception);
            var stacktraceString = sentryException.ToString();

<<<<<<< HEAD
            Console.WriteLine(exceptionString);
            Console.WriteLine();
            Console.WriteLine(stacktraceString);

            Assert.True(stacktraceString.Contains(exceptionString.Substring(0,30)));
=======
            Assert.That(stacktraceString, Contains.Substring(exception.GetType().FullName));
            Assert.That(stacktraceString, Contains.Substring(exception.Message));
>>>>>>> 992ffe53
        }
    }
}<|MERGE_RESOLUTION|>--- conflicted
+++ resolved
@@ -115,16 +115,8 @@
             var sentryException = new SentryException(exception);
             var stacktraceString = sentryException.ToString();
 
-<<<<<<< HEAD
-            Console.WriteLine(exceptionString);
-            Console.WriteLine();
-            Console.WriteLine(stacktraceString);
-
-            Assert.True(stacktraceString.Contains(exceptionString.Substring(0,30)));
-=======
             Assert.That(stacktraceString, Contains.Substring(exception.GetType().FullName));
             Assert.That(stacktraceString, Contains.Substring(exception.Message));
->>>>>>> 992ffe53
         }
     }
 }