--- conflicted
+++ resolved
@@ -1,8 +1,5 @@
 {
-<<<<<<< HEAD
-=======
   "support_level": "community",
->>>>>>> 90f28d77
   "platforms": {
     "csharp": {
       "name": "C#",
